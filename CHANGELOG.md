--- conflicted
+++ resolved
@@ -4,8 +4,7 @@
 
 ---
 
-<<<<<<< HEAD
-## Version 1.15.7 - 2025-11-12
+## Version 1.15.13 - 2025-11-12
 
 ### 🐛 Critical Bug Fix
 
@@ -53,9 +52,11 @@
 - ✅ Fixes the same issue for dimmers (DRD3) and other actuators
 
 **Reported by:** @hennengrint in Issue #94
-**Affects:** Versions 1.15.5 - 1.15.6
-**Fixed in:** Version 1.15.7
-=======
+**Affects:** Versions 1.15.5 - 1.15.12
+**Fixed in:** Version 1.15.13
+
+---
+
 ## Version 1.15.11 - 2025-11-11
 
 ### 🐛 Bug Fixes
@@ -301,7 +302,6 @@
 - ✅ Brightness control works independently
 - ✅ Optical signal effects (blinking, flashing, billowing) work correctly
 - ✅ No more 404 errors when setting colors
->>>>>>> aaf7af64
 
 ---
 
