# Changelog

All notable changes to the Homematic IP Local (HCU) integration will be documented in this file.

---

## Version 1.15.13 - 2025-11-12

<<<<<<< HEAD
### 🔘 Enhanced Button Event Support

**Add Multi-Function Channel Support for HmIP-BSL - Issue #98**

Improved handling of devices like HmIP-BSL where channels serve multiple purposes (button input + backlight control).

**Device Architecture Clarification**

HmIP-BSL (BRAND_SWITCH_NOTIFICATION_LIGHT) channel structure:
- **Channel 0**: `DEVICE_BASE` (maintenance/status)
- **Channel 1**: `SWITCH_CHANNEL` with `DOUBLE_INPUT_SWITCH` - Relay control only (friendly name: "Relais")
- **Channel 2**: `NOTIFICATION_LIGHT_CHANNEL` - **Top button input AND backlight LED** (friendly name: "An")
- **Channel 3**: `NOTIFICATION_LIGHT_CHANNEL` - **Bottom button input AND backlight LED** (friendly name: "Aus")

**What Was Fixed**

1. **Added Multi-Function Channel Metadata**:
   - New `MULTI_FUNCTION_CHANNEL_DEVICES` constant in `const.py`
   - Explicitly documents which device types have channels serving dual purposes
   - Maps channel types to their multiple functions (button + light)

2. **Enhanced Event Logging**:
   - Button presses on multi-function channels now log with context: `"Button press on multi-function channel: ...functions=['button', 'light']"`
   - Helps diagnose which channel is actually triggering events
   - Shows friendly channel names from device configuration

3. **Corrected Documentation**:
   - Fixed incorrect comment claiming `KEY_CHANNEL` is used by HmIP-BSL
   - HmIP-BSL actually uses `NOTIFICATION_LIGHT_CHANNEL` for button inputs (channels 2-3)
   - Added clear comments explaining multi-function channel behavior

4. **Discovery Documentation**:
   - Added inline comments in `discovery.py` explaining dual-function channels
   - Light entities are created for backlight control
   - Same channels respond to button presses via `DEVICE_CHANNEL_EVENT`

**Technical Details**

The HCU sends `DEVICE_CHANNEL_EVENT` messages when physical buttons are pressed:
- Top button press: `functionalChannelIndex: 2`, `channelEventType: "PRESS_SHORT"` (or PRESS_LONG, etc.)
- Bottom button press: `functionalChannelIndex: 3`, `channelEventType: "PRESS_SHORT"` (or PRESS_LONG, etc.)

These events are handled by `_handle_device_channel_events()` regardless of the channel type. The enhanced logging now explicitly identifies when these events come from multi-function channels.

**Impact**
- ✅ Better visibility into multi-function channel behavior
- ✅ Clearer documentation for devices with dual-purpose channels
- ✅ Enhanced diagnostics for troubleshooting button event issues
- ✅ Foundation for supporting other devices with multi-function channels

**Files Changed**
- `custom_components/hcu_integration/const.py` - Added `MULTI_FUNCTION_CHANNEL_DEVICES`, corrected documentation
- `custom_components/hcu_integration/__init__.py` - Enhanced `_handle_device_channel_events()` with multi-function logging
- `custom_components/hcu_integration/discovery.py` - Added documentation about dual-function channels
=======
### 🐛 Critical Bug Fix

**Fix Wired Switch Actuators Becoming Unavailable After Click (Issue #94)**

Fixed a critical regression introduced in recent refactoring where wired switching actuators (HmIP-DRS8 and similar devices) would become unavailable immediately after being toggled.

#### Root Cause

The `process_events` method in `api.py` had flawed merge logic for partial WebSocket updates:
- When a switch was toggled, the HCU would send a `DEVICE_CHANGED` event with updated state
- If this event didn't include `functionalChannels` (common for state-only updates), the **entire device object was replaced** with the partial update data
- This caused loss of critical device metadata like `permanentlyReachable`, `modelType`, `firmwareVersion`, and all channel information
- Without `permanentlyReachable`, the availability check failed, marking the entity as unavailable
- The entity would remain stuck in unavailable state until Home Assistant restart

#### The Fix

Completely rewrote the device/group merge logic to handle partial updates correctly:

1. **Smart merging**: Existing devices/groups now **always merge** incoming data instead of replacing
2. **Preserved metadata**: Critical fields like `permanentlyReachable` are preserved across state updates
3. **Channel preservation**: Channel data is only updated if included in the event, otherwise preserved
4. **Top-level updates**: State changes and other top-level fields merge properly without data loss

**Technical details** (`api.py:473-487`):
```python
elif existing_entity := self._state.get(data_key, {}).get(data_id):
    # Merge partial updates - preserves fields not in the update
    for key, value in data.items():
        if key == "functionalChannels":
            # Special handling: merge channel data at the channel level
            existing_entity.setdefault("functionalChannels", {})
            for ch_idx, ch_data in value.items():
                existing_entity["functionalChannels"].setdefault(ch_idx, {}).update(ch_data)
        else:
            # Regular top-level fields: direct assignment
            existing_entity[key] = value
```

#### Impact

- ✅ DRS8 and all wired switch actuators remain available after toggling
- ✅ Prevents data loss from partial WebSocket updates
- ✅ More robust state management for all device types
- ✅ Fixes the same issue for dimmers (DRD3) and other actuators

**Reported by:** @hennengrint in Issue #94
**Affects:** Versions 1.15.5 - 1.15.12
**Fixed in:** Version 1.15.13
>>>>>>> 5730a31b

---

## Version 1.15.11 - 2025-11-11

### 🐛 Bug Fixes

**CRITICAL FIX: Correct API Parameter Usage for Siren Activation - Issue #100**

Fixed critical bug where siren activation was failing silently due to sending invalid parameters to the HCU API endpoint.

**Root Cause**

The integration was **misunderstanding the HCU API specification**:

1. **Invalid API Parameters**: The `/hmip/group/switching/setState` endpoint ONLY accepts `on` (boolean) and `groupId` parameters. It does NOT accept `signalAcoustic`, `signalOptical`, or `onTime` parameters.

2. **Wrong Assumption**: We incorrectly assumed these parameters could be sent dynamically. In reality, they are **properties configured on the ALARM_SWITCHING group in the HCU** itself and cannot be set via the API call.

3. **Silent Failure**: The HCU was either rejecting or silently ignoring the invalid parameters, causing the siren to never actually activate.

**Previous behavior (v1.15.10 - broken):**
```python
await client.async_set_alarm_switching_group_state(
    group_id=group_id,
    on=True,
    signal_acoustic=tone,        # ❌ Invalid parameter
    signal_optical=optical_signal,  # ❌ Invalid parameter
    on_time=duration,               # ❌ Invalid parameter
)
```

**New behavior (v1.15.11 - correct):**
```python
await client.async_set_alarm_switching_group_state(
    group_id=group_id,
    on=True,  # ✅ Only valid parameter
)
# Siren uses tone/duration/optical_signal configured in HCU group settings
```

**What Was Fixed**

1. **Simplified API Call**:
   - Only send `on: true` to activate the siren
   - Removed invalid `signalAcoustic`, `signalOptical`, and `onTime` parameters
   - HCU now uses the settings configured in the ALARM_SWITCHING group

2. **Removed Unsupported Features**:
   - Removed `TONES` and `DURATION` from supported features
   - Tone and duration must now be configured in the HCU's ALARM_SWITCHING group
   - Cannot be controlled dynamically from Home Assistant

3. **Code Cleanup**:
   - Removed scheduled state refresh logic (no longer needed without dynamic duration)
   - Removed tone validation and parameter handling
   - Simplified `async_turn_on()` and `async_turn_off()` methods
   - Improved group selection to prefer audio-enabled groups
   - Fixed default value for `acousticFeedbackEnabled` to `False` for safety

**Impact**

- ✅ **Sirens now actually activate** when turned on
- ⚠️ **Configuration Required**: Users must configure tone, duration, and optical signal in the HCU's ALARM_SWITCHING group settings (these cannot be controlled from Home Assistant)
- ✅ Group selection logic improved to prefer audio-enabled groups
- ✅ State updates handled by normal coordinator polling

**Changes:**
- `custom_components/hcu_integration/api.py`: Simplified `async_set_alarm_switching_group_state()` to only accept `on` parameter
- `custom_components/hcu_integration/siren.py`: Removed dynamic tone/duration/optical_signal handling, simplified activation logic, improved group selection

---

## Version 1.15.10 - 2025-11-11

### 🐛 Bug Fixes

**Fix HmIP-ASIR2 Audio Not Playing - Issue #100**

Fixed critical bug where HmIP-ASIR2 siren tones were not playing when activated. The HCU was rejecting all siren commands with error 400 `INVALID_REQUEST`.

**Root Cause**

The siren was being controlled using the **wrong API endpoint**. The integration was using `/hmip/device/control/setSoundFileVolumeLevelWithTime` (designed for doorbell devices like HmIP-MP3P that play sound *files*), but the HmIP-ASIR2 siren requires control via an **ALARM_SWITCHING group** using the `/hmip/group/switching/setState` endpoint with group-specific parameters.

**Previous behavior (broken):**
```python
# Siren controlled via DEVICE API (wrong!)
await client.async_set_sound_file(
    device_id=device_id,
    channel_index=1,
    sound_file=tone,  # HCU rejected with INVALID_REQUEST
    volume=1.0,
    duration=duration
)
```

**What Was Fixed**

The siren is now properly controlled through its ALARM_SWITCHING group:

1. **Find ALARM_SWITCHING group** during siren initialization
2. **Use group API** `/hmip/group/switching/setState` instead of device API
3. **Send correct parameters**: `signalAcoustic` (tone), `signalOptical` (LED pattern), `onTime` (duration)
4. **Added tone list corrections**: Fixed incorrect tone names (BATTERY_STATUS→LOW_BATTERY, etc.) and added missing tones (EXTERNALLY_ARMED, INTERNALLY_ARMED, etc.)
5. **Sorted tones alphabetically** within groups for better maintainability
6. **Added optical_signal parameter**: Users can now customize the LED visual pattern (defaults to BLINKING_ALTERNATELY_REPEATING)

**New behavior (working):**
```python
# Siren controlled via ALARM_SWITCHING GROUP (correct!)
await client.async_set_alarm_switching_group_state(
    group_id=alarm_group_id,
    on=True,
    signal_acoustic=tone,                        # Acoustic tone
    signal_optical=optical_signal,               # LED pattern (customizable)
    on_time=duration                             # Duration in seconds
)
```

**Example Usage:**
```yaml
service: siren.turn_on
target:
  entity_id: siren.alarmsirene
data:
  tone: FREQUENCY_RISING
  duration: 10
  optical_signal: BLINKING_ALTERNATELY_REPEATING  # Optional, defaults to this value
```

**Impact**
- ✅ Audio tones now play correctly when siren is activated
- ✅ All 18 official HomematicIP acoustic tones work (FREQUENCY_RISING, EXTERNALLY_ARMED, etc.)
- ✅ HCU accepts commands and siren activates immediately
- ✅ LED visual signals work alongside acoustic signals
- ✅ LED visual pattern is now customizable via optical_signal parameter
- ✅ Duration control works properly
- ✅ Turn off command successfully stops the siren

---

## Version 1.15.8 - 2025-11-11

### 🐛 Bug Fixes

**Fix HmIP-BSL False Button Events - Issue #98**

Fixed a critical bug where HmIP-BSL devices triggered false button events whenever the light was toggled via Home Assistant, not just on actual physical button presses. This caused automations to trigger unexpectedly.

**Root Cause**

The integration was treating `SWITCH_CHANNEL` with `DOUBLE_INPUT_SWITCH` internal link configuration as an event channel for timestamp-based button detection. The problem is that this channel's `lastStatusUpdate` timestamp changes whenever the switch state changes - whether from a physical button press OR from a programmatic toggle via Home Assistant.

**Previous behavior (broken):**
```python
# SWITCH_CHANNEL with DOUBLE_INPUT_SWITCH was included in event_channels
# Timestamp-based detection fired on ANY state change:
#   - Physical button press → timestamp changed → event fired ✓
#   - HA light toggle → timestamp changed → event fired ✗ (false positive)
```

**What Was Fixed**

- **Removed DOUBLE_INPUT_SWITCH detection** from `_extract_event_channels()` method
- **HmIP-BSL now uses ONLY DEVICE_CHANNEL_EVENT** for button press detection (no timestamp-based detection)
- **Enhanced logging** with device model, channel index, channel label, and channel type
- **Elevated log level to INFO** for button presses to help diagnose channel identification issues
- **Code cleanup**: Refactored logging using fallback empty dict pattern for cleaner, more concise code

**New behavior (working):**
```python
# SWITCH_CHANNEL excluded from timestamp-based detection
# Button presses detected ONLY via DEVICE_CHANNEL_EVENT:
#   - Physical button press → DEVICE_CHANNEL_EVENT → event fired ✓
#   - HA light toggle → no event fired ✓
```

**Technical Details**

HmIP-BSL device channel structure:
- **Channel 0**: `DEVICE_BASE` (maintenance/status)
- **Channel 1**: `SWITCH_CHANNEL` with `DOUBLE_INPUT_SWITCH` (relay control)
  - State changes on every toggle (physical or programmatic)
  - NOT suitable for timestamp-based button detection
- **Channels 2-3**: `NOTIFICATION_LIGHT_CHANNEL` (button backlights)

Button press events are properly sent via `DEVICE_CHANNEL_EVENT` with the actual channel index that was pressed. The enhanced logging will help identify which channel indices correspond to upper vs lower buttons.

**Enhanced Logging Example**
```
Button press: device=3014F711A00018D9992FBF94 (HmIP-BSL), channel=2 (Upper Button, NOTIFICATION_LIGHT_CHANNEL), event=PRESS_SHORT
```

**Impact**
- ✅ HmIP-BSL button presses now trigger events only on actual physical button presses
- ✅ No false events when toggling lights via Home Assistant
- ✅ Automations triggered by button presses work correctly
- ✅ Enhanced logging helps identify which channel corresponds to upper vs lower buttons
- ✅ Event detection more reliable and predictable

**Files Changed**
- `custom_components/hcu_integration/discovery.py` - Removed DOUBLE_INPUT_SWITCH from timestamp-based event detection
- `custom_components/hcu_integration/event.py` - Enhanced logging with device model, channel info, and event type

---

## Version 1.15.7 - 2025-11-11

### 🐛 Bug Fixes

**Fix HmIP-BSL Multicolor Functionality - Issue #99**

Fixed a critical bug where HmIP-BSL notification light color changes failed with error `404 UNKNOWN_REQUEST`. The issue affected all HmIP-BSL devices with `NOTIFICATION_LIGHT_CHANNEL` (notification light backlights).

**Root Cause**

The `HcuLight` class was incorrectly sending both `simpleRGBColorState` and `dimLevel` parameters in a single API call to `/hmip/device/control/setSimpleRGBColorState`. The HCU API endpoint only accepts color and optical signal behavior parameters, not dimLevel.

**Previous behavior (broken):**
```python
# Single API call with both color and dimLevel
payload = {"simpleRGBColorState": "RED", "dimLevel": 1.0}
# Result: 404 UNKNOWN_REQUEST error
```

**What Was Fixed**

- **Separated API calls**: Color changes now use `/hmip/device/control/setSimpleRGBColorState` (color only)
- **Separate dimming**: Brightness changes use `/hmip/device/control/setDimLevel` (separate call)
- **Preserved functionality**: All features still work (color, brightness, effects)
- **Proper sequencing**: When both color and brightness are changed, color is set first, then brightness

**New behavior (working):**
```python
# Color/effect API call (no dimLevel)
payload = {"simpleRGBColorState": "RED", "opticalSignalBehaviour": "BLINKING_MIDDLE"}

# Separate brightness API call if needed
await async_set_dim_level(device_id, channel, dim_level)
```

**Impact**
- ✅ HmIP-BSL notification lights now properly change colors
- ✅ All 7 colors work: WHITE, RED, BLUE, GREEN, YELLOW, PURPLE, TURQUOISE
- ✅ Brightness control works independently
- ✅ Optical signal effects (blinking, flashing, billowing) work correctly
- ✅ No more 404 errors when setting colors

---

## Version 1.15.6 - 2025-11-10

### 🐛 Bug Fixes

**Fix Siren JSON Serialization Error (frozenset)**

Fixed a `TypeError: Type is not JSON serializable: frozenset` error that occurred when Home Assistant tried to serialize the siren entity's state and attributes. This error appeared in the logs when the siren entity was loaded or updated.

The issue was caused by assigning the `HMIP_SIREN_TONES` `frozenset` directly to the `_attr_available_tones` attribute in `siren.py`.

The attribute is now correctly converted from a `frozenset` to a `list` during the entity's initialization, resolving the serialization issue.

**Fix Entities Stuck in "Unavailable" State After Startup**

Fixed a bug where entities (especially battery-powered ones like sirens `HmIP-ASIR2` or weather sensors) could get stuck in an `unavailable` state with a `restored: true` attribute after a Home Assistant restart.

- **Root Cause:** The integration would load the entity, which defaults to `unavailable` when restored. It would then wait for a *new* WebSocket event from the device to trigger its first state update. Battery-powered devices that don't change state often (e.g., a siren that isn't triggered) would never send this update, causing the entity to remain "unavailable" indefinitely, even though the coordinator's initial state fetch confirmed it was reachable.
- **The Fix:** The coordinator now forces a state update for *all* discovered entities (devices, groups, and home) immediately after the initial `get_system_state()` call succeeds during startup. This ensures all entities refresh their availability and state from the coordinator's cache right away, moving them from the "restored" state to their correct (available) state without waiting for a push event.

---

## Version 1.15.5 - 2025-11-10

### 🐛 Bug Fixes

#### Fix Missing Entities for Weather Sensors and Other Devices - Issue #71

**Fixed: Entities Disappearing After Updates (HmIP-SWO-PR Weather Sensor)**

Weather sensor entities (HmIP-SWO-PR) and potentially other devices were showing as "unavailable" or missing after HCU updates.

**Root Cause**

The base entity's availability check included `if not self._channel`, which evaluates to `True` when channel data is an empty dict `{}`. This was introduced in commit 2d137f86 (Oct 17, 2025) as part of "Improved Entity Availability" changes.

The problem:
- When `self._channel` returns `{}` (empty dict), Python evaluates `not {}` as `True`
- This caused entities to become unavailable even though devices were reachable
- Many channels (weather sensors, sirens, etc.) have sparse data or are temporarily omitted from HCU updates
- This is normal HCU behavior - channels don't need all state fields in every update

**What Was Fixed**

- **Removed faulty check**: Removed `not self._channel` from base `HcuBaseEntity.available` property
- **Robust availability logic**: Availability now based solely on:
  - Client connection status
  - Device data presence (not channel data)
  - Device reachability (permanentlyReachable flag or maintenance channel status)
- **Updated siren override**: Simplified siren's `available` override to focus on diagnostic logging
- **Documentation**: Added detailed comments explaining why channel data check is intentionally omitted

**Impact**
- ✅ Weather sensor entities (HmIP-SWO-PR) remain available with sparse channel data
- ✅ All entities more resilient to temporary channel data omissions from HCU updates
- ✅ Fixes the same root cause that affected sirens in issue #82
- ✅ No more entities disappearing after integration updates

#### Add Missing Weather Sensor Entities - Issue #22

**Fixed: Rain Counter and Sunshine Duration Sensors Not Created (HmIP-SWO-PL Weather Sensor Plus)**

Weather sensor Plus devices (HmIP-SWO-PL) were missing entities for rain counters and sunshine duration, causing these sensors to show as "unavailable" with "restored: true" in diagnostics.

**Root Cause**

Feature mappings were missing from `const.py` for the following weather sensor fields:
- `totalRainCounter` - Total accumulated rainfall
- `todayRainCounter` - Today's rainfall
- `yesterdayRainCounter` - Yesterday's rainfall
- `totalSunshineDuration` - Total sunshine duration
- `todaySunshineDuration` - Today's sunshine duration
- `yesterdaySunshineDuration` - Yesterday's sunshine duration

Without these mappings, the discovery logic skipped creating entities for these features even though the data was present in the HCU API.

**What Was Fixed**

- **Added rain counter sensors**: All three rain counter features now properly create precipitation sensors
  - Uses `UnitOfPrecipitationDepth.MILLIMETERS` with appropriate device class
  - `totalRainCounter` uses `TOTAL_INCREASING` state class (cumulative total)
  - `todayRainCounter` and `yesterdayRainCounter` use `TOTAL` state class (daily measurements)
- **Added sunshine duration sensors**: All three sunshine duration features now properly create duration sensors
  - Uses `UnitOfTime.MINUTES` with duration device class
  - Proper state classes for total, today, and yesterday measurements
- **Proper icons**: Added weather-appropriate icons (weather-pouring, weather-rainy, weather-sunny, etc.)

**Impact**
- ✅ HmIP-SWO-PL devices now expose all 6 additional weather sensors
- ✅ Rain counter sensors properly track daily and total precipitation
- ✅ Sunshine duration sensors track daily and total sun exposure
- ✅ Entities will be auto-discovered on next integration reload
- ✅ Previously "unavailable" entities will become functional again

---

## Version 1.15.4 - 2025-11-10

This release includes critical bug fixes for siren entities, climate ECO mode, button events, and temperature sensors.

### 🚨 Critical Siren Fix (HmIP-ASIR2) - Issue #82, PR #95

**Fixed: Siren Entity Incorrectly Showing as Unavailable**

HmIP-ASIR2 siren entities were showing as "unavailable" in Home Assistant despite devices being reachable and functioning normally.

#### Root Cause
The base entity's availability check included `if not self._channel`, which evaluates to `True` when channel data is an empty dict `{}`. Since empty dicts are falsy in Python, this caused false unavailability.

ALARM_SIREN_CHANNEL behaves differently from other channel types:
- Often has minimal/sparse data (only metadata fields like `functionalChannelType`, `groups`, `channelRole`)
- May be omitted entirely from some HCU state updates
- Doesn't require state fields when siren is inactive (no `acousticAlarmActive` field present)

#### What Was Fixed
- **Override `available` property**: Removed faulty `not self._channel` check that caused false unavailability
- **Device reachability**: Availability now based solely on device reachability (`permanentlyReachable` flag or maintenance channel status)
- **State synchronization fix**: Critical bug where siren remained stuck in "on" state when `acousticAlarmActive` field disappeared from updates
- **Diagnostic logging**: Added comprehensive logging to troubleshoot availability issues
- **Code quality**: Replaced magic strings with constants (`CHANNEL_TYPE_ALARM_SIREN`, `HMIP_CHANNEL_KEY_ACOUSTIC_ALARM_ACTIVE`)

#### Impact
- ✅ Siren entities remain available as long as device is reachable
- ✅ Empty or missing channel data doesn't affect availability
- ✅ State correctly updates to "off" when `acousticAlarmActive` field is missing
- ✅ No more stuck "on" state issue
- ✅ Reduced log noise during normal sparse updates

### 🌡️ Temperature Sensor Fix (HmIP-STE2-PCB) - Issue #28, PR #90

**Fixed: Missing Temperature Values for External Temperature Sensors**

HmIP-STE2-PCB devices now properly report all three temperature values.

#### What Was Fixed
- **Added `TEMPERATURE_SENSOR_2_EXTERNAL_DELTA_CHANNEL`** to channel type mapping
- **Fixed HcuTemperatureSensor class**: Changed from hardcoded field names to dynamic `_feature` attribute access
- **Three temperature sensors now discovered**:
  - `temperatureExternalOne` - First external sensor
  - `temperatureExternalTwo` - Second external sensor
  - `temperatureExternalDelta` - Temperature difference between sensors

#### Root Cause
The original implementation hardcoded specific temperature field names, causing external sensors to return no values. The sensor class now dynamically accesses the correct temperature field for each entity.

### 🌡️ Climate ECO Mode Fix - PR #92

**Fixed: Climate Preset Mode Not Updating for ECO Modes**

Climate entities now correctly show "ECO" preset mode when ECO mode is activated globally.

#### What Was Fixed
- **Switched to INDOOR_CLIMATE functional group**: Fixed incorrect functional group lookup (was checking `HEATING` instead of `INDOOR_CLIMATE`)
- **Support for PERIOD absence type**: Extended ECO mode recognition to include both `PERMANENT` and `PERIOD` absence types
- **Added `ecoAllowed` validation**: ECO mode only activates when room permits it (thermostats can, underfloor heating cannot)
- **Added absence type constants**: Introduced `ABSENCE_TYPE_PERIOD` and `ABSENCE_TYPE_PERMANENT` to replace magic strings

#### Impact
- ✅ Rooms with thermostats correctly display "ECO" preset when global ECO mode is active
- ✅ Rooms with underfloor heating remain in "Standard" mode (as they cannot use ECO)
- ✅ Preset mode attribute updates properly in Home Assistant UI

### 🔘 Button Event Fix (HmIP-BSL) - Issues #91, #81, PR #93

**Fixed: HmIP-BSL Button Events Not Firing**

Button presses on HmIP-BSL switch actuators now properly trigger `hcu_integration_event` events for automations.

#### Root Cause
The integration incorrectly assumed HmIP-BSL devices used `KEY_CHANNEL` for buttons. In reality, these devices use `SWITCH_CHANNEL` with `DOUBLE_INPUT_SWITCH` configuration. The event extraction method also only processed `DEVICE_CHANGED` events, but HmIP-BSL sends `DEVICE_CHANNEL_EVENT` type events for button presses.

#### What Was Fixed
- **Corrected channel type detection**: Properly handle `SWITCH_CHANNEL` with dual input configuration
- **Fixed event type handling**: Process both `DEVICE_CHANGED` and `DEVICE_CHANNEL_EVENT` events
- **Button events now fire** for all press types: SHORT, LONG, LONG_START, LONG_STOP

#### Device Structure
HmIP-BSL (BRAND_SWITCH_NOTIFICATION_LIGHT) contains:
- Channel 0: Device base configuration
- Channel 1: Switch channel with dual input (physical buttons)
- Channels 2-3: Notification light channels (button backlights)

### 💡 Optical Signal Behavior Support (HmIP-BSL) - Issue #81, PR #93

**Added: Visual Effect Support for HmIP-BSL Notification Lights**

Notification light channels on HmIP-BSL devices now support configurable visual effects beyond simple on/off.

#### New Visual Effects
- **OFF** – No light
- **ON** – Steady illumination
- **BLINKING_MIDDLE** – Medium-speed blinking effect
- **FLASH_MIDDLE** – Medium-speed flash effect
- **BILLOWING_MIDDLE** – Medium-speed pulsing/breathing effect

#### Usage
Set visual effects independently or combine with color and brightness:
```yaml
service: light.turn_on
target:
  entity_id: light.bsl_switch_backlight
data:
  effect: "BLINKING_MIDDLE"
  hs_color: [0, 100]  # Red
  brightness: 255
```

#### Technical Implementation
- Added `opticalSignalBehaviour` field support in HcuNotificationLight
- Immutable `HMIP_OPTICAL_SIGNAL_BEHAVIOURS` constant with all available effects
- Effect list exposed via `effect_list` attribute for Home Assistant UI

---

## Version 1.15.0 - 2025-11-09

### 🪟 Window Sensor State Enhancement (HmIP-SRH)

**Add Dedicated Window State Sensor (GitHub Issue #48)**

The v1.10.0 fix for window state was incomplete - it only exposed the state as an attribute on a binary sensor. This release adds a proper text sensor that shows the actual window state.

#### What Changed
- **New Sensor Entity**: "Window State" sensor now displays "Open", "Tilted", or "Closed" as its main state value
- **Binary Sensor Kept**: The existing binary sensor (on/off) remains for compatibility
- **No More Hidden Attributes**: Users can now see the window state directly without checking attributes

#### Why This Matters
- **v1.10.0 limitation**: Window state (OPEN/TILTED/CLOSED) was only visible as an attribute on the binary sensor
- **Binary sensors** can only show on/off in their main state, making the tilted state invisible in the UI
- **User experience**: The new text sensor makes the state immediately visible in dashboards and automations

#### Usage
Both entities will now appear for HmIP-SRH devices:
- **Binary Sensor**: "Window" - Shows on (open or tilted) / off (closed)
- **Text Sensor**: "Window State" - Shows Open / Tilted / Closed

Use the text sensor in automations that need to distinguish between open and tilted states:
```yaml
trigger:
  - platform: state
    entity_id: sensor.bedroom_window_window_state
    to: "Tilted"
```

### 🔘 Switch Actuator Enhancements (HmIP-BSL)

**Fix Button Event Detection (GitHub Issue #67)**

Button presses on HmIP-BSL switch actuators now properly generate `hcu_integration_event` events.

#### What Was Fixed
- Added `KEY_CHANNEL` to `EVENT_CHANNEL_TYPES`
- BSL button inputs (channels 1-2) now trigger events for automations
- Supports all button press types: SHORT, LONG, LONG_START, LONG_STOP

#### Usage
Button events now work as documented:
```yaml
trigger:
  - platform: event
    event_type: hcu_integration_event
    event_data:
      device_id: "YOUR_BSL_DEVICE_ID"
      channel: 1
      type: "KEY_PRESS_SHORT"
```

**Add Full Color Support for Backlight (GitHub Issue #68)**

The illuminated backlight on HmIP-BSL switches now supports all 7 colors instead of just white.

#### Supported Colors
- **White** (default)
- **Blue**
- **Green**
- **Turquoise** (Light Blue)
- **Red**
- **Violet** (Purple)
- **Yellow**

#### How It Works
- HcuLight entities now detect and handle `simpleRGBColorState`
- Automatic color mapping from HS color picker to closest BSL color
- Uses same RGB system as HmIP-MP3P notification lights

#### Usage
Set backlight color from UI or automation:
```yaml
service: light.turn_on
target:
  entity_id: light.bsl_switch_backlight
data:
  hs_color: [240, 100]  # Blue
```

**Technical Implementation:**
- Added `_has_simple_rgb` detection in HcuLight.__init__
- Enhanced `hs_color` property to read `simpleRGBColorState`
- Added `_hs_to_simple_rgb()` color conversion method
- Modified `async_turn_on()` to use `/hmip/device/control/setRgbDimLevel` API for RGB devices

### 🔊 Siren Enhancements (HmIP-ASIR2)

**Implement Tone and Duration Support for Alarm Sirens (GitHub Issue #73)**

The HMIP-ASIR2 and compatible siren devices now properly support acoustic signal selection and duration control.

#### New Siren Features
- **Tone Selection** - Choose from 18 different acoustic signals:
  - Frequency patterns (rising, falling, alternating, etc.)
  - Status tones (battery, armed, event, error)
  - Customizable alert sounds
- **Duration Control** - Set alarm duration in seconds (default: 10s)
- **Full Home Assistant Siren Integration** - Proper `siren.turn_on` service support with tone and duration parameters

#### Usage Example
```yaml
service: siren.turn_on
target:
  entity_id: siren.alarm_siren
data:
  tone: "FREQUENCY_RISING"
  duration: 30
```

**Technical Details:**
- Added `HMIP_SIREN_TONES` constant with 18 available tones
- Updated siren entity to support `SirenEntityFeature.TONES` and `SirenEntityFeature.DURATION`
- Switched from switch API to sound file API for proper siren control
- Default tone: `FREQUENCY_RISING`, default duration: 10 seconds

### 🪟 Cover Device Support (HmIP-HDM1)

**Add Support for HunterDouglas Blind Devices (GitHub Issue #64)**

Added channel mapping for HmIP-HDM1 (HunterDouglas) roller blinds to properly expose cover entities.

#### Changes
- Added `BRAND_BLIND_CHANNEL` mapping for HunterDouglas and third-party blind devices
- Ensures HDM1 devices appear as controllable covers in Home Assistant

**Note:** This fix is based on device type analysis. If your HDM1 device still doesn't appear, please provide diagnostics via GitHub issue #64.

---

## Version 1.14.0 - 2025-11-09

### 🔒 Door Lock Enhancements (HmIP-DLD)

**Complete Implementation of Lock State Properties (GitHub Issue #30, PR #75)**

This release significantly enhances the door lock integration by implementing missing state properties and diagnostic capabilities that were previously claimed but not implemented.

#### New Lock State Properties
- **`is_locking`** - Returns `True` when lock motor is actively locking
- **`is_unlocking`** - Returns `True` when lock motor is actively unlocking
- **`is_jammed`** - Returns `True` when lock mechanism is jammed
- **`is_opening`** - Returns `True` when lock is opening the latch

These properties enable:
- Real-time lock operation status in Home Assistant UI
- Automation triggers based on lock state (e.g., notify if jammed)
- Better visual feedback during lock/unlock operations

#### Enhanced Diagnostic Attributes

New state attributes for troubleshooting:
- **`motor_state`** - Current motor status ("STOPPED", "LOCKING", "UNLOCKING", "OPENING", "JAMMED")
- **`lock_jammed`** - Boolean jam detection from device channel 0
- **`auto_relock_enabled`** - Whether auto-relock is configured
- **`auto_relock_delay`** - Auto-relock delay in seconds
- **`has_access_authorization`** - Whether plugin has any access authorization
- **`authorized_access_channels`** - List of authorized access profile channels

#### Access Control Diagnostics & Error Messages

**New Permission Error Detection:**
- Detects `ACCESS_DENIED` and `INVALID_REQUEST` errors
- Provides step-by-step instructions for fixing access control issues
- Documents known HCU limitation where plugin user appears grayed out in HomematicIP app
- Helps users diagnose authorization problems via state attributes

**Improved Error Messages:**
- Clear guidance for PIN configuration issues
- Detailed instructions for access profile setup
- Explanation of HCU firmware limitations
- Links to documentation

#### Technical Improvements

**Accurate State Reporting:**
- Fixed critical logic error where properties returned `None` for known states instead of `False`
- `None` now correctly means "state unknown" (device offline/data missing)
- `False` correctly means "we know it's not in this state"
- `True` correctly means "we know it is in this state"
- Improves UI rendering and automation reliability

**Implementation Based on Real Device Data:**
- Refined using actual HmIP-DLD diagnostic data (firmware 1.4.12)
- Removed speculative field checks (`activityState`, `errorJammed`, `sabotage`) that don't exist on HmIP-DLD
- Uses correct field names: `lockJammed` on channel 0, `motorState` and `lockState` on channel 1
- Verified against `IOptionalFeatureDeviceErrorLockJammed` supported feature

**Code Quality:**
- Refactored for maintainability (reduced code duplication)
- Dictionary comprehensions for cleaner attribute assignment
- Proper `None` vs `False` semantics throughout
- Clear inline documentation

#### Known Limitations

**HCU Access Control Issue (Issue #30):**
The HomematicIP app may show the "Home Assistant Integration" plugin user as grayed out or expired, preventing assignment to access profiles. This is a known HCU firmware limitation, not an integration bug. The integration now:
- Detects this situation and provides helpful error messages
- Exposes `has_access_authorization` attribute for easy diagnosis
- Explains the issue and workarounds in logs

Users experiencing access control issues should:
1. Check the `has_access_authorization` state attribute
2. Follow error message instructions for access profile setup
3. Monitor for HCU firmware updates that may fix this limitation

#### References
- GitHub Issue #30 - PIN and access control configuration
- PR #75 - Complete door lock implementation
- Diagnostic data from real HmIP-DLD devices (firmware 1.4.12)

---

## Version 1.13.0 - 2025-11-08

### ✨ New Device Support

**HmIP-DRI32 Wired Input Actuator (Issue #31)**
- Added support for HmIP-DRI32 (32-channel digital radio input actuator)
- All 32 input channels now properly discovered
- Button press events fire via `hcu_integration_event`
- Contact state binary sensors created for all channels
- Device disabled by default (input-only device with many channels)

### 🔧 Technical Improvements

**Platform Override Infrastructure (Issue #38 - Partial)**
- Added `CONF_PLATFORM_OVERRIDES` configuration constant
- Lays groundwork for future light/switch toggle feature
- Full UI implementation deferred to future release

---

## Version 1.12.1 - 2025-11-08

### 🐛 Bug Fixes

**Duplicate Group Entity Names**
- Fixed issue where group entity names were displayed twice (e.g., "Wohnzimmer Wohnzimmer")
- Affected heating groups (HcuClimate), cover groups (HcuCoverGroup), and switching/light groups
- Root cause: Missing `_attr_has_entity_name = False` flag caused Home Assistant to combine device name with entity name
- Users will see correct single names after restarting Home Assistant

**Auto-Created Meta Groups**
- Integration now skips auto-created meta groups for SWITCHING and LIGHT types
- These groups are automatically created by HCU for rooms and were causing unexpected/redundant entities
- User-created functional groups (without `metaGroupId`) are still discovered and created
- Significantly reduces entity clutter from unwanted auto-generated groups

---

## Version 1.12.0 - 2025-11-08

### ✨ Enhancements

**SWITCHING and LIGHT Group Entity Support (Issue #44)**
- Added support for SWITCHING group entities that control multiple switches together
- Added support for LIGHT group entities that control multiple lights together
- Achieves feature parity with the official Homematic IP cloud integration for these group types
- Groups are automatically discovered from HCU configuration and appear as switch/light entities in Home Assistant
- Example: A "Living Room Lights" group can now control all living room lights with a single on/off toggle
- Groups use the `/hmip/group/switching/setState` API endpoint for synchronized control

### 🔧 Technical Improvements

**Clean Architecture for Group Entities**
- Created `HcuSwitchingGroupBase` base class to eliminate code duplication between switch and light groups
- Implemented `SwitchingGroupMixin` for shared state management logic (optimistic updates, error handling)
- Optimistic state updates provide instant UI feedback before API confirmation
- Robust error handling with automatic state rollback if API calls fail
- Dictionary-based discovery mapping in `discovery.py` for scalable group type handling
- Consistent type hints across all group entity classes (`dict[str, Any]`)
- Removed unused group entity mappings from `class_module_map` for clearer discovery flow

**Code Quality**
- Reduced code duplication by ~50 lines through base class consolidation
- Direct attribute access instead of `getattr()` for improved code clarity
- Consistent entity naming pattern across all group types

---

## Version 1.11.0 - 2025-11-07

### 🐛 Bug Fixes

**HCU Device Registration in Multi-Access-Point Setups (Issue #42)**
- Fixed critical issue where the actual HCU device was missing from device registry in setups with multiple access points (HCU + HAP + DRAP)
- Home-level entities (vacation mode, alarm) are now correctly assigned to the HCU device instead of auxiliary access points
- Updated logic to prioritize actual HCU models (HmIP-HCU-1, HmIP-HCU1-A) when determining the primary device
- HAP and DRAP are now properly recognized as auxiliary access points connected to the main HCU
- Devices that were incorrectly associated with HAP now correctly show as children of the HCU

**Heating Group Auto Mode Preservation (Issue #35)**
- Fixed behavior where manually adjusting temperature switched from AUTO to MANUAL mode permanently
- Temperature adjustments in AUTO mode now create temporary overrides that automatically revert at the next scheduled temperature change
- Matches the original Homematic IP app behavior - users can adjust temperature without disrupting heating schedules
- System automatically resumes scheduled operation at the next programmed time
- Manual temperature adjustments in AUTO mode no longer force the system into MANUAL mode unless explicitly set to HEAT

**Alarm Siren Device Classification (Issue #50)**
- HmIP-ASIR2 alarm siren now properly classified as siren entity instead of switch
- Users can now use `siren.turn_on` and `siren.turn_off` services
- Added new siren platform with proper entity features
- Created `HcuSiren` class for alarm siren devices

### ✨ Enhancements

**Door Opener Button for HmIP-FDC (Issue #41)**
- Added button entity to trigger door opener on HmIP-FDC (Full Flush Door Controller)
- Creates "Open Door" button that sends 1-second pulse to open door
- Provides the primary functionality that was missing from this device
- Matches functionality available in the Homematic IP app

**HmIP-RC8 Button Events (Issue #33)**
- Confirmed HmIP-RC8 button events are working correctly (supported since v1.8.1)
- `SINGLE_KEY_CHANNEL` is included in event handling
- Added documentation for proper automation configuration (channel numbers should not be quoted)

### 🔧 Technical Improvements

- Added Platform.SIREN to platforms list
- Updated HCU_MODEL_TYPES to correctly identify actual HCU devices (removed HmIP-HAP as it's an auxiliary access point)
- Enhanced device identification logic with proper fallback hierarchy
- Refactored turn_on/turn_off methods to eliminate code duplication (DRY principle)
- Added deterministic sorting for consistent primary HCU selection across restarts

---

## Version 1.10.0 - 2025-11-07

### 🐛 Bug Fixes

**Window Sensor State Attribute (Issue #48)**
- HmIP-SRH window sensors now expose the actual window state ("OPEN", "TILTED", or "CLOSED") as a state attribute
- Users can now distinguish between tilted and fully open windows in automations
- Binary sensor still shows on/off (on for both OPEN and TILTED), but the `window_state` attribute provides the precise state

**Improved Lock PIN Error Messages (Issue #30)**
- Door lock PIN configuration errors now include detailed step-by-step instructions
- Error messages point directly to the configuration location in Home Assistant
- Includes link to README documentation for additional help

**Entity Prefix Applied to All Entities (PR #61 Critical Fixes)**
- Fixed critical bug where entity prefix was not applied to main entities on unlabeled channels
- Affected devices like HmIP-FROLL, HmIP-PSM-2, HmIP-BSM now correctly show prefix
- Added fallback logic to ensure prefix is applied even when labels are missing:
  - Device entities: Falls back to device label → model type → device ID
  - Climate groups: Falls back to group label → group ID
  - Cover groups: Falls back to group label → group ID
- Example: With prefix "House1", device "HmIP-PSM-2" becomes "House1 HmIP-PSM-2"
- Ensures prefix is applied to ALL entities without exception

### ✨ Enhancements

**Entity Name Prefix for Multi-Home Setups (Issue #43)**
- Added optional entity name prefix during integration setup
- Perfect for users with multiple HCU instances (e.g., multiple houses)
- Prefix is applied to all entity names (e.g., "House1 Living Room")
- Helps avoid naming conflicts and improves organization
- Configured in Settings → Devices & Services → Add Integration → Enter optional prefix

### 🔧 Code Quality Improvements

**Refactored Entity Prefix Logic (PR #61 Feedback)**
- Created `HcuEntityPrefixMixin` to eliminate code duplication across base entity classes
- Added `_apply_prefix()` helper method to centralize prefix application logic
- Consolidated prefix application in `_set_entity_name` method (DRY principle)
- Updated all entity classes to use the helper method (alarm_control_panel, binary_sensor, climate, cover, sensor)
- Removed redundant None check in `_set_entity_name` method
- Moved documentation URL to constant (`DOCS_URL_LOCK_PIN_CONFIG`) for better maintainability
- Improved code clarity and eliminated repetitive prefix logic across 6 files

### 📝 Documentation

**Issue #20 Closure**
- Confirmed that HmIP-WGS and HmIP-WRC6 button event issues were fixed in v1.8.1
- Created comprehensive closure documentation with testing instructions

**Issue #55 Investigation**
- Created diagnostics request for HmIP-BSM energy counter issue
- Requires user diagnostics file to determine root cause

---

## Version 1.9.0 - 2025-11-07

### 🐛 Bug Fixes

**Fixed Entity Naming for Unlabeled Channels (Issue #27)**
- Entities without channel labels now display with proper names instead of showing unique IDs
- Affected devices like HmIP-FROLL, HmIP-PSM-2, HmIP-BSM, and others now show friendly names (e.g., "HmIP-PSM-2" instead of "domain_id_1_on")
- Fixed by correctly setting `has_entity_name=True` when entity name is `None`

### ✨ Enhancements

**Comprehensive API Response Validation**
- Added robust validation for all API responses and WebSocket messages
- System now gracefully handles malformed data, missing fields, and unexpected types
- Enhanced error logging provides specific details for troubleshooting
- Improved stability when HCU returns unexpected data structures

**Enhanced Code Documentation**
- Improved docstrings throughout the codebase with detailed parameter and return descriptions
- Better inline comments explaining complex logic (button detection, state management)
- Added validation pattern documentation for developers

### 📚 New Developer Documentation

**CONTRIBUTING.md**
- Comprehensive developer guide (650+ lines)
- Detailed code structure explanation for all modules
- Testing guidelines and coverage goals (80% minimum, 90% target)
- Pull request process and coding standards
- Step-by-step guides for common tasks (adding devices, services)
- API response validation patterns and best practices
- Debugging tips and troubleshooting workflow

### 🧪 Testing

**Phase 3: Comprehensive Test Suite**
- Added 32+ unit tests covering core infrastructure
- 90%+ test coverage for api.py, coordinator, and entity modules
- Tests for all critical paths including edge cases
- Validates button detection, state management, and event processing

### 🔧 Technical Improvements

**API Client Enhancements**
- `get_system_state()`: Validates response structure and ensures critical keys exist
- `process_events()`: Type validation and required field checking
- `_handle_incoming_message()`: Message structure validation with specific error logging
- `_handle_device_channel_events()`: Validates complete event data before processing

---

## Version 1.8.1 - 2025-10-26

### 🐛 Critical Bug Fix

**Fixed Button Events for Stateless Devices (HmIP-WGS, HmIP-WRC6, and similar)**

This release fixes a critical bug that prevented button press events from firing for certain wall-mounted switches and remote controls, specifically:
- **HmIP-WGS** (Wall-mounted Glass Switch)
- **HmIP-WRC6** (6-button Wall Remote)
- Other devices with button channels that don't report channel-level timestamps

**What was broken:**
- Button presses on these devices were received via WebSocket but never triggered `hcu_integration_event` events
- Users couldn't create automations for these buttons
- Events monitor showed no activity when buttons were pressed

**What's fixed:**
- Implemented dual-path button detection that works with both timestamp-based and stateless button channels
- Events now fire correctly for all button devices regardless of their timestamp behavior
- Added debug logging to help diagnose button press detection

**Technical Details:**
The fix enhances the `_handle_event_message` method in the coordinator to:
1. Track which specific channels are present in WebSocket events (not just which devices)
2. Detect button presses via timestamp changes (existing behavior - preserved)
3. Detect button presses via event presence for channels without timestamps (new fallback)
4. Prevent false positives by only firing events for channels actually in the WebSocket message

This change is **backward compatible** and won't affect existing button devices that already work correctly.

**User Action Required:**
If you have HmIP-WGS or HmIP-WRC6 devices (or similar button devices that weren't working), please:
1. Update to version 1.8.1
2. Restart Home Assistant
3. Test your buttons using Developer Tools → Events (listen to `hcu_integration_event`)
4. Refer to the updated README for automation examples

---

## Version 1.8.0 - 2025-10-24

**<-- This feature is still in beta and still has some issues**

### 🐛 Bug Fixes
* **Fixed Unresponsive Switches:** Resolved a critical bug that caused certain switch models (e.g., `HmIP-BSM`, `HmIP-DRSI1`) to become unresponsive to commands from Home Assistant. The integration now correctly sends the `onLevel` parameter to the API for all switch operations.
* **HmIP-FSI16 Full Channel Support:** Fixed an issue where only the first 8 channels of the `HmIP-FSI16` (16-channel flush-mount switch actuator) were created. All 16 switch entities are now correctly discovered and functional.
* **HmIP-ESI Energy Meter Support:** Added comprehensive support for all features of the `HmIP-ESI` (Energy Meter and Sensor Interface). New sensors are now created for:
  * Energy Counter T1 (Low Tariff)
  * Energy Counter T2 (High Tariff)
  * Power Production (Current Grid Feed-in)
  * Energy Production (Total Grid Feed-in)
* **HmIP-SLO Light Sensor:** The `illumination` sensor for the `HmIP-SLO` (Light Sensor Outdoor) is now correctly discovered and created.
* **Alarm Control Panel Syntax Error:** Fixed a syntax error in `alarm_control_panel.py` that could prevent the alarm panel from arming correctly.
* **Duplicate Siren Entities:** Removed a redundant mapping for `acousticAlarmActive` that was causing duplicate siren switch entities to be created for some devices.

### ✨ Improvements
* **Modernized Stateless Button Handling:** Refactored how stateless buttons (e.g., wall switches like `HmIP-BRC2`, remote controls like `HmIP-KRC4`) are handled. These devices no longer create button entities and instead fire `hcu_integration_event` on the Home Assistant event bus. This aligns with Home Assistant's standard approach for stateless device triggers and provides better flexibility in automations. See the README for automation examples.
* **Instant UI Updates for Absence Modes:** Implemented proactive state synchronization for Vacation and Eco modes. When you activate an absence mode from Home Assistant, related entities (such as `binary_sensor.vacation_mode`) now update instantly, matching the behavior of the official Homematic IP app for a more responsive user experience.
* **Enhanced Device Compatibility:** Added numerous new device types and channel type definitions to improve device mapping accuracy and ensure better support for future Homematic IP devices.

---

## Version 1.6.1 - 2025-10-20

### 🚀 New Device Support
* Added support for `HmIP-FSI16` (`FULL_FLUSH_SWITCH_16`), enabling all 16 switch channels.
* Added support for the `HmIP-WGS` (Wall-mounted Glass Switch), creating switch entities for its channels.
* Added support for `HmIP-BS2` (`BRAND_SWITCH_2`), ensuring it is correctly identified as a switch.
* The backlight of the `HmIP-WGS` is now properly discovered and created as a light entity, allowing for brightness control.

### 🐛 Bug Fixes
* **Fixed Unresponsive Switches:** Corrected a bug that caused certain switch models, particularly the `HmIP-BSM`, to become unresponsive to commands from Home Assistant. The API payload now includes the `onLevel` parameter for broader compatibility.

### ✨ Improvements
* **Optimistic State for Switches:** All switch entities now use optimistic state updates. This provides instant feedback in the Home Assistant UI when a switch is toggled, improving the user experience.
* **Robust Switch Error Handling:** Added `try...except` blocks to switch turn-on/off actions. If a command fails, an error is logged, and the entity's state reverts, preventing it from getting stuck in an incorrect state.

---

## Version 1.5.0 - 2025-10-15

### ✨ Improvements
- **Robust Service Handling:** Service calls (like play_sound and activate_party_mode) have been refactored to call entity methods directly instead of parsing entity IDs. This makes the implementation more robust and less prone to breaking with future changes.
- **Idiomatic Button Events:** Stateless physical buttons (like wall switches) no longer create a confusing button entity in the UI. Instead, they now fire a hcu_integration_event on the Home Assistant event bus, which is the standard and more flexible way to handle stateless device triggers in automations.
- **Smarter Climate Entity:** The climate card will now correctly display temperature and humidity readings from radiator thermostats (HmIP-eTRV) if a dedicated wall thermostat is not present in the room.
- **Smoother Climate Control:** The logic for changing HVAC modes has been completely overhauled to provide an instant, optimistic UI update. This eliminates the "jumpy" or delayed feeling when switching between Auto, Heat, and Off.
- **Dynamic Climate Presets:** The climate entity now dynamically discovers and displays heating profiles from the HCU as presets, allowing users to switch between their custom heating schedules directly from Home Assistant.
- **Improved Entity Availability:** The core logic for determining if an entity is available has been hardened. Entities will now more reliably report as unavailable if the connection to the HCU is lost or if the device data is temporarily missing from the API payload, fixing issues for devices like the HmIP-SWO-PR Weather Sensor and various switch models.
- **Enhanced Lock State:** The lock entity now reports jammed, locking, and unlocking states for better real-time feedback.<|MERGE_RESOLUTION|>--- conflicted
+++ resolved
@@ -6,62 +6,6 @@
 
 ## Version 1.15.13 - 2025-11-12
 
-<<<<<<< HEAD
-### 🔘 Enhanced Button Event Support
-
-**Add Multi-Function Channel Support for HmIP-BSL - Issue #98**
-
-Improved handling of devices like HmIP-BSL where channels serve multiple purposes (button input + backlight control).
-
-**Device Architecture Clarification**
-
-HmIP-BSL (BRAND_SWITCH_NOTIFICATION_LIGHT) channel structure:
-- **Channel 0**: `DEVICE_BASE` (maintenance/status)
-- **Channel 1**: `SWITCH_CHANNEL` with `DOUBLE_INPUT_SWITCH` - Relay control only (friendly name: "Relais")
-- **Channel 2**: `NOTIFICATION_LIGHT_CHANNEL` - **Top button input AND backlight LED** (friendly name: "An")
-- **Channel 3**: `NOTIFICATION_LIGHT_CHANNEL` - **Bottom button input AND backlight LED** (friendly name: "Aus")
-
-**What Was Fixed**
-
-1. **Added Multi-Function Channel Metadata**:
-   - New `MULTI_FUNCTION_CHANNEL_DEVICES` constant in `const.py`
-   - Explicitly documents which device types have channels serving dual purposes
-   - Maps channel types to their multiple functions (button + light)
-
-2. **Enhanced Event Logging**:
-   - Button presses on multi-function channels now log with context: `"Button press on multi-function channel: ...functions=['button', 'light']"`
-   - Helps diagnose which channel is actually triggering events
-   - Shows friendly channel names from device configuration
-
-3. **Corrected Documentation**:
-   - Fixed incorrect comment claiming `KEY_CHANNEL` is used by HmIP-BSL
-   - HmIP-BSL actually uses `NOTIFICATION_LIGHT_CHANNEL` for button inputs (channels 2-3)
-   - Added clear comments explaining multi-function channel behavior
-
-4. **Discovery Documentation**:
-   - Added inline comments in `discovery.py` explaining dual-function channels
-   - Light entities are created for backlight control
-   - Same channels respond to button presses via `DEVICE_CHANNEL_EVENT`
-
-**Technical Details**
-
-The HCU sends `DEVICE_CHANNEL_EVENT` messages when physical buttons are pressed:
-- Top button press: `functionalChannelIndex: 2`, `channelEventType: "PRESS_SHORT"` (or PRESS_LONG, etc.)
-- Bottom button press: `functionalChannelIndex: 3`, `channelEventType: "PRESS_SHORT"` (or PRESS_LONG, etc.)
-
-These events are handled by `_handle_device_channel_events()` regardless of the channel type. The enhanced logging now explicitly identifies when these events come from multi-function channels.
-
-**Impact**
-- ✅ Better visibility into multi-function channel behavior
-- ✅ Clearer documentation for devices with dual-purpose channels
-- ✅ Enhanced diagnostics for troubleshooting button event issues
-- ✅ Foundation for supporting other devices with multi-function channels
-
-**Files Changed**
-- `custom_components/hcu_integration/const.py` - Added `MULTI_FUNCTION_CHANNEL_DEVICES`, corrected documentation
-- `custom_components/hcu_integration/__init__.py` - Enhanced `_handle_device_channel_events()` with multi-function logging
-- `custom_components/hcu_integration/discovery.py` - Added documentation about dual-function channels
-=======
 ### 🐛 Critical Bug Fix
 
 **Fix Wired Switch Actuators Becoming Unavailable After Click (Issue #94)**
@@ -111,7 +55,61 @@
 **Reported by:** @hennengrint in Issue #94
 **Affects:** Versions 1.15.5 - 1.15.12
 **Fixed in:** Version 1.15.13
->>>>>>> 5730a31b
+
+### 🔘 Enhanced Button Event Support
+
+**Add Multi-Function Channel Support for HmIP-BSL - Issue #98**
+
+Improved handling of devices like HmIP-BSL where channels serve multiple purposes (button input + backlight control).
+
+**Device Architecture Clarification**
+
+HmIP-BSL (BRAND_SWITCH_NOTIFICATION_LIGHT) channel structure:
+- **Channel 0**: `DEVICE_BASE` (maintenance/status)
+- **Channel 1**: `SWITCH_CHANNEL` with `DOUBLE_INPUT_SWITCH` - Relay control only (friendly name: "Relais")
+- **Channel 2**: `NOTIFICATION_LIGHT_CHANNEL` - **Top button input AND backlight LED** (friendly name: "An")
+- **Channel 3**: `NOTIFICATION_LIGHT_CHANNEL` - **Bottom button input AND backlight LED** (friendly name: "Aus")
+
+**What Was Fixed**
+
+1. **Added Multi-Function Channel Metadata**:
+   - New `MULTI_FUNCTION_CHANNEL_DEVICES` constant in `const.py`
+   - Explicitly documents which device types have channels serving dual purposes
+   - Maps channel types to their multiple functions (button + light)
+
+2. **Enhanced Event Logging**:
+   - Button presses on multi-function channels now log with context: `"Button press on multi-function channel: ...functions=['button', 'light']"`
+   - Helps diagnose which channel is actually triggering events
+   - Shows friendly channel names from device configuration
+
+3. **Corrected Documentation**:
+   - Fixed incorrect comment claiming `KEY_CHANNEL` is used by HmIP-BSL
+   - HmIP-BSL actually uses `NOTIFICATION_LIGHT_CHANNEL` for button inputs (channels 2-3)
+   - Added clear comments explaining multi-function channel behavior
+
+4. **Discovery Documentation**:
+   - Added inline comments in `discovery.py` explaining dual-function channels
+   - Light entities are created for backlight control
+   - Same channels respond to button presses via `DEVICE_CHANNEL_EVENT`
+
+**Technical Details**
+
+The HCU sends `DEVICE_CHANNEL_EVENT` messages when physical buttons are pressed:
+- Top button press: `functionalChannelIndex: 2`, `channelEventType: "PRESS_SHORT"` (or PRESS_LONG, etc.)
+- Bottom button press: `functionalChannelIndex: 3`, `channelEventType: "PRESS_SHORT"` (or PRESS_LONG, etc.)
+
+These events are handled by `_handle_device_channel_events()` regardless of the channel type. The enhanced logging now explicitly identifies when these events come from multi-function channels.
+
+**Impact**
+- ✅ Better visibility into multi-function channel behavior
+- ✅ Clearer documentation for devices with dual-purpose channels
+- ✅ Enhanced diagnostics for troubleshooting button event issues
+- ✅ Foundation for supporting other devices with multi-function channels
+
+**Files Changed**
+- `custom_components/hcu_integration/const.py` - Added `MULTI_FUNCTION_CHANNEL_DEVICES`, corrected documentation
+- `custom_components/hcu_integration/__init__.py` - Enhanced `_handle_device_channel_events()` with multi-function logging
+- `custom_components/hcu_integration/discovery.py` - Added documentation about dual-function channels
 
 ---
 
