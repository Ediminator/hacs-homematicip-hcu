# Changelog

All notable changes to the Homematic IP Local (HCU) integration will be documented in this file.

---

<<<<<<< HEAD
## 1.19.0 - 2025-12-15

### ✨ New Features

**Initial Configuration OEM Selection**

Added a new step to the initial configuration flow that allows users to select which third-party OEMs (like Philips Hue) to import *before* the integration is fully set up.
- **Improved UX**: Uses a clean multi-select list instead of individual boolean toggles, improving readability (e.g., "Philips Hue" instead of "import_Philips%20Hue").
- Users can now filter out unwanted third-party bridges immediately.
- The same selection logic is available in "Configure" options after setup to change these settings later.

### 🐛 Bug Fixes

**Correct 3rd Party Device Identification (Issue #177)**

Fixed incorrect identification of third-party devices (like Philips Hue) which were previously defaulting to "eQ-3" manufacturer.
- Devices now correctly report their actual manufacturer (e.g., "Philips Hue").
- Enhanced detection logic prioritizes explicit OEM fields and specific Hue model identifiers.
- Fixed handling of manufacturer names with spaces or special characters in the Options flow.

### 🔧 Improvements

**Robust Device Removal**

- Improved logic for removing devices when their OEM is disabled in options.
- Device removal now works reliably even if the HCU is temporarily unreachable, using robust fallback identification.
- Refactored internal logic for cleaner code and better maintainability.
=======
## 1.18.7 - 2025-12-13

### 🐛 Bug Fixes

**Fix False Button Press Events (Issue #183)**
- Fixed an issue where "ghost" button press events were triggered for multi-mode input channels during configuration updates or cyclic status reports.
- `MULTI_MODE_INPUT_CHANNEL` types are now correctly excluded from timestamp-based event detection and rely solely on explicit device channel events.

### ✨ New Features

**Expanded Button Device Support**
- Added explicit support for `HmIP-FCI6` (Contact Interface 6-channel) and `HmIPW-DRI16` (Wired Input Module 16-channel) to generic button event discovery.
- These devices will now properly create event entities for button presses.

## 1.18.6 - 2025-12-13

### 🐛 Bug Fixes

**Fix Shutter Group Classification**
- Fixed an issue where cover groups containing only shutter devices (e.g. HmIP-BROLL) were incorrectly classified as `BLIND` because `secondaryShadingLevel` (tilt) was present but `None` in the API response.
- These groups are now correctly classified as `SHUTTER` with appropriate features.

### 🔧 Improvements

**Refactor Test Assertions**
- Simplified feature assertions in `test_cover.py` to use strict equality checks, addressing code review feedback.

## 1.18.5 - 2025-12-13

### 🐛 Bug Fixes

**Fix Cover Entity Behavior and Test Improvements**

Addresses comprehensive feedback for PR #210, improving `HcuCoverGroup` logic, rounding precision, validity checks, and test coverage.

**What Changed:**
- **Cover Groups:**
  - `HcuCoverGroup` now correctly uses `primaryShadingLevel` (position) and `secondaryShadingLevel` (tilt), fixing errors from using device-specific properties.
  - Added explicit support for `OPEN_TILT`, `CLOSE_TILT`, and `STOP_TILT` capabilities.
  - Dynamic `device_class` assignment: `BLIND` if tilt supported, otherwise `SHUTTER`.
- **Logic & Safety:**
  - Improved `round()` logic for position calculations to prevent off-by-one errors (e.g. 99.6% -> 100%).
  - Added robustness checks to `async_set_cover_tilt_position` to prevent crashes when current level is unknown.
  - Added proper logging configuration to `cover.py`.
- **Testing:**
  - Major refactoring of `tests/test_cover.py` to use `pytest.mark.parametrize` for cleaner, more robust tests.
  - Added specific test cases for group properties, device class detection, and tilt-level passing.

**Impact:**
- ✅ Reliable control and status reporting for Cover Groups.
- ✅ Correct `device_class` icons and behaviors in Home Assistant UI.
- ✅ More accurate position feedback.
- ✅ Enhanced error handling and stability.
>>>>>>> 4f31661d

---

## 1.18.4 - 2025-12-12

### 🐛 Bug Fixes

**Fix Cover Entities Regression (Issue #207)**

Fixed a critical regression where roller shutter devices (HmIP-BROLL, HmIP-FROLL) and cover groups became unavailable after updating to version 1.18.3.

**Root Cause:**
The `HcuCover` class was using non-existent methods and incorrect property references:
- Used `get_parameter_value("LEVEL")` instead of `self._channel.get("shutterLevel")`
- Used `async_set_device_parameter()` instead of `async_set_shutter_level()`
- Used `async_stop_device()` instead of `async_stop_cover()`
- `HcuCoverGroup` referenced `_group_data` instead of the correct `_group` property

**What Changed:**
- Fixed `HcuCover` to use correct channel data access (`shutterLevel`, `slatsLevel`)
- Fixed `HcuCover` to use correct API methods for shutter control
- Fixed `HcuCoverGroup` to use correct `_group` property
- Corrected position conversion between HomematicIP (0.0=open, 1.0=closed) and Home Assistant (0=closed, 100=open)
- Added `round()` for more accurate position conversions

**Impact:**
- ✅ Roller shutter devices (HmIP-BROLL, HmIP-FROLL) now work correctly
- ✅ Cover groups (SHUTTER, EXTENDED_LINKED_SHUTTER) now work correctly
- ✅ Position reporting and control functions properly

---

## 1.18.3 - 2025-12-11

### 🐛 Bug Fixes

**Fix Missing Direct Connection Groups (Issue #146)**

Fix missing entities for `EXTENDED_LINKED_SWITCHING` (Light) and `EXTENDED_LINKED_SHUTTER` (Cover) groups (Issue #146).

Ensure "Direct Connections" (user-created groups) are discovered even if they have a `metaGroupId`.

---

## 1.18.2 - 2025-12-10

### 🐛 Bug Fixes

**Fix Missing Direct Connection Groups (Issue #146)**

Fixed an issue where user-created "Direct Connection" groups (Direktverknüpfungen) of type `SWITCHING` or `LIGHT` were missing from Home Assistant.

**Root Cause:**
These groups were incorrectly filtered out by logic intended to suppress redundant auto-created "Room Groups", which share the same `metaGroupId` property as Direct Connections.

**What Changed:**
- The filter excluding `SWITCHING` and `LIGHT` groups with `metaGroupId` has been removed.
- Direct Connection groups are now correctly discovered and created as entities.
- **Note:** This may also expose auto-created Room Groups as entities, which were previously suppressed.

**Impact:**
- ✅ User-created Direct Connection groups are now available in Home Assistant.

---

## 1.18.1 - 2025-12-01

### 🐛 Bug Fixes

**Fix Redundant Duty Cycle Sensors for HCU (Issue #120)**

Fixed an issue where redundant "Duty Cycle Level" sensors were created for the main HCU device, duplicating the information already provided by the "HCU Duty Cycle" entity.

**What Changed:**
- The `dutyCycleLevel` sensor (created from device channel data) is now suppressed for the main HCU device.
- The `dutyCycle` sensor (created from the Home object data) remains the primary source for this information for the HCU.
- Access Points (HmIP-HAP) and other devices will continue to have their individual `dutyCycleLevel` sensors.

**Impact:**
- ✅ Cleaner entity list with no duplicate duty cycle sensors for the HCU.
- ✅ Resolves user confusion regarding two identical sensors.

---

## 1.18.0 - 2025-12-01

### 🏗️ Architecture Refactoring

**Extracted Service Handlers to Dedicated Module**

Improved code organization and maintainability by extracting all service handlers from `__init__.py` into a new `services.py` module.

#### What Changed

1. **New `services.py` Module**
   - All 7 service handlers moved to dedicated module
   - `async_handle_play_sound()`
   - `async_handle_set_rule_state()`
   - `async_handle_activate_party_mode()`
   - `async_handle_activate_vacation_mode()`
   - `async_handle_activate_eco_mode()`
   - `async_handle_deactivate_absence_mode()`
   - `async_handle_switch_on_with_time()`
   - Added `async_register_services()` and `async_unregister_services()` functions
   - Single source of truth for `INTEGRATION_SERVICES` list

2. **Slimmed Down `__init__.py`**
   - Reduced from ~550+ lines to ~385 lines
   - `async_setup_entry()` reduced from ~200 lines to ~40 lines
   - Removed 9 nested function definitions
   - Cleaner imports and better separation of concerns
   - `HcuCoordinator` class now focused solely on WebSocket/event handling

#### Benefits

- ✅ Better code organization following Home Assistant best practices
- ✅ Service handlers are now testable in isolation
- ✅ Easier to maintain and extend
- ✅ Reduced complexity in main integration file

### 🐛 Bug Fixes

**Fix Entity State Updates Not Being Received (Critical)**

Fixed a critical bug introduced during refactoring where entities (alarm panel, sensors, switches, etc.) would not receive state updates from the HCU after commands were sent.

**Root Cause:**
The event message path was incorrectly simplified during refactoring. Events from the HCU WebSocket are nested at `body.eventTransaction.events`, not `body.events`.

**What Was Broken:**
- Alarm control panel stuck in "Arming" state after activation
- All entity states not updating from HCU push events
- Only initial state was displayed, no real-time updates

**What Was Fixed:**
```python
# Before (broken)
events = body.get("events", {})

# After (correct)
events = body.get("eventTransaction", {}).get("events", {})
```

**Impact:**
- ✅ All entities now receive real-time state updates
- ✅ Alarm panel correctly shows Armed/Disarmed states
- ✅ All device state changes reflected immediately in Home Assistant

### 🔧 Code Quality Improvements

- Removed unused imports from `__init__.py`
- Standardized type hints across service module
- Improved logging messages for conciseness
- Removed redundant `self.entry` attribute (using `self.config_entry` from base class)

### 📝 Files Changed

- `custom_components/hcu_integration/__init__.py` - Major refactoring, slimmed down
- `custom_components/hcu_integration/services.py` - **NEW FILE** - Service handlers module

---

## 1.17.6 - 2025-11-29

### 🐛 Bug Fixes

**Fix Connectivity Entities Misassignment (Issue #120)**
- Fixed an issue where `HmIP-WLAN-HAP` devices were not being correctly excluded from the HCU device group.
- This caused connectivity entities (like `unreach`) to be assigned to the main HCU device instead of the WLAN Access Point.
- Added `HmIP-WLAN-HAP` to the list of excluded device prefixes.

## 1.17.5 - 2025-11-29

### 🐛 Bug Fixes

**Fix OnTime Selection Regression (Issue #161)**
- Fixed a regression where the `switch_on_with_time` service was not correctly selecting the "WithTime" API endpoint.
- Switches now correctly turn on for the specified duration.

---

## 1.17.4 - 2025-11-28

### ✨ New Features

**Climate Valve Visualization (#164)**
- Added `valve_position` attribute to climate entities.
- Returns the **maximum** valve position of all devices in the heating group, representing peak demand.

**HmIP-STV Support (#163)**
- Added support for Tilt/Vibration sensors (HmIP-STV).
- Mapped `ACCELERATION_SENSOR_CHANNEL` to `HcuGenericSensor` feature to ensure correct entity creation.

**OnTime Selection for Switches (#161)**
- Added `hcu_integration.switch_on_with_time` service.
- Allows turning on switches for a specific duration (in seconds).
- Supports `on_time` parameter in `HcuApiClient`.

### 🐛 Bug Fixes

**Entity Prefix Fix (#158)**
- Fixed issue where `entity_prefix` was not correctly applied to Entity IDs.
- Logic now correctly handles prefixing for both main and child entities.

**Robustness Improvements**
- **Service Calls**: `switch_on_with_time` service now safely handles missing `entity_id` or `on_time` parameters with clear error logging.
- **Entity Naming**: Simplified and corrected logic for constructing entity names with prefixes, ensuring consistent naming conventions.

---

## 1.17.2 - 2025-11-17

### 🐛 Critical Bug Fixes

**Fix Button Events Completely Broken - Two Critical Issues (#134)**

Fixed TWO critical bugs that broke button events since v1.15.20, affecting devices like HmIP-BRC2, HmIP-WRC2, HmIP-WRC6-A, and HmIP-WKP.

**Bug #1: DEVICE_CHANNEL_EVENT Events Don't Update UI**

**Root Cause:**
The `process_events()` method in `api.py` only handles DEVICE_CHANGED, GROUP_CHANGED, and HOME_CHANGED events. It completely ignores DEVICE_CHANNEL_EVENT messages that modern button devices send for actual button presses.

**Result:**
- Button event entities receive button presses internally
- But coordinator never calls `async_set_updated_data()`
- Home Assistant never gets notified of state changes
- **Event entities don't update in UI until integration reload!**

**What Was Fixed:**
1. Modified `_handle_device_channel_events()` to return set of device IDs
2. Merge these IDs into `updated_ids` after processing events
3. Coordinator now properly notifies Home Assistant of DEVICE_CHANNEL_EVENT state changes

**Bug #2: False Button Presses from Configuration Changes**

**Root Cause:**
Devices like HmIP-BRC2 using `SINGLE_KEY_CHANNEL` were included in timestamp-based button detection. When users changed button configuration in HomematicIP app:
1. HCU sends DEVICE_CHANGED event with updated `lastStatusUpdate`
2. Timestamp detection sees the change
3. **False "button press" event fires and triggers automations!**

These devices send explicit DEVICE_CHANNEL_EVENT messages for real button presses - they should NOT use timestamp-based detection.

**What Was Fixed:**
1. Created `DEVICE_CHANNEL_EVENT_ONLY_TYPES` constant for channel types that exclusively use DEVICE_CHANNEL_EVENT
2. Added `SINGLE_KEY_CHANNEL` and `KEY_CHANNEL` to this list
3. Modified `_extract_event_channels()` to skip these channels in timestamp-based detection

**Bonus Fix: Missing Channel Type Mappings**

Also restored three channel type mappings that were accidentally removed in v1.17.0:
- `BRAND_REMOTE_CONTROL`
- `BRAND_WALL_MOUNTED_TRANSMITTER`
- `REMOTE_CONTROL_TRANSMITTER`

**Impact:**
- ✅ Button event entities now update immediately in UI (no more waiting for integration reload!)
- ✅ No more false button events from configuration changes
- ✅ Real button presses work correctly with proper event types (press_short, press_long, etc.)
- ✅ All button device channel types now properly supported
- ✅ Both modern entity-based events and legacy `hcu_integration_event` fire correctly

**How to Apply:**
1. Update to version 1.17.2
2. Restart Home Assistant
3. Test button presses - events should fire immediately and UI should update

**Files Changed:**
- `custom_components/hcu_integration/__init__.py` - Fixed DEVICE_CHANNEL_EVENT UI update issue and false positive detection
- `custom_components/hcu_integration/const.py` - Added DEVICE_CHANNEL_EVENT_ONLY_TYPES and missing channel mappings

**Reported by:** Community users in Issue #134 with detailed diagnostic logs
**Affects:** Versions 1.15.20 - 1.17.1 (all button devices, especially HmIP-BRC2/WRC2)
**Fixed in:** Version 1.17.2
## 1.17.1 - 2025-11-17

### 🐛 Critical Bug Fix

**Fix Button Events Completely Broken - Restore Missing Channel Type Mappings**

Fixed a critical regression introduced in v1.17.0 where button events stopped working entirely for devices using certain channel types.

**Root Cause:**

In v1.17.0 (commit d4da009), a refactoring removed the dynamic channel type mapping loop and replaced it with explicit mappings. However, THREE critical channel types were removed from `EVENT_CHANNEL_TYPES` but were NEVER added to `HMIP_CHANNEL_TYPE_TO_ENTITY`:
- `BRAND_REMOTE_CONTROL`
- `BRAND_WALL_MOUNTED_TRANSMITTER`
- `REMOTE_CONTROL_TRANSMITTER`

This caused any device using these channel types to:
1. NOT have button event entities created during discovery
2. NOT fire any button events (neither modern entity-based events nor legacy hcu_integration_event)
3. Be completely non-functional for button presses

**What Was Fixed:**

1. **Restored Missing Channel Types**: Added all three missing channel types back to `EVENT_CHANNEL_TYPES`
2. **Added Explicit Mappings**: Created explicit `HcuButtonEvent` mappings for all three channel types in `HMIP_CHANNEL_TYPE_TO_ENTITY`
3. **Comprehensive Coverage**: Ensures all button devices work regardless of which channel type their firmware reports

**Impact:**
- ✅ Button events now work for ALL button devices
- ✅ Devices using BRAND_REMOTE_CONTROL, BRAND_WALL_MOUNTED_TRANSMITTER, or REMOTE_CONTROL_TRANSMITTER channel types are now functional
- ✅ Both modern entity-based events and legacy hcu_integration_event now fire correctly
- ✅ No breaking changes - existing working devices continue to work

**How to Apply:**
1. Update to version 1.17.1
2. Restart Home Assistant
3. Button events should immediately start working

**Files Changed:**
- `custom_components/hcu_integration/const.py` - Added missing channel type mappings

**Reported by:** Community users experiencing broken button events after v1.15.20
**Affects:** Version 1.17.0 (all button devices using the three missing channel types)
**Fixed in:** Version 1.17.1

---

## 1.17.0 - 2025-11-17

### 🐛 Critical Bug Fixes

**Fix Missing Button Events for Multiple Device Types - Issues #134, #98**

Fixed critical issues where button press events were not firing for several device types, preventing users from creating automations based on button presses.

**Devices Affected:**
- **HmIP-WRC2** (Wall Remote Control 2-button)
- **HmIP-BRC2** (Brand Wall Remote Control 2-button)
- **HmIP-WRC6-A** (Wall Remote Control 6-button)
- **HmIP-WKP** (Keypad)
- **HmIP-BSL** (Brand Switch with Notification Light)

**Root Causes:**

1. **Missing Channel Type Mappings (Issue #134)**: Six channel types used by button devices were missing from `HMIP_CHANNEL_TYPE_TO_ENTITY`, preventing event entity creation:
   - `KEY_CHANNEL` (HmIP-WRC2, HmIP-BRC2)
   - `WALL_MOUNTED_TRANSMITTER_CHANNEL` (HmIP-WRC6-A)
   - `KEY_REMOTE_CONTROL_CHANNEL` (HmIP-WKP)
   - `SWITCH_INPUT_CHANNEL`, `SINGLE_KEY_CHANNEL`, `MULTI_MODE_INPUT_CHANNEL`

2. **Multi-Function Channel Issue (Issue #98)**: HmIP-BSL uses `NOTIFICATION_LIGHT_CHANNEL` for dual purposes (LED backlight control AND button input). The integration only created light entities, missing the button event functionality.

**What Was Fixed:**

1. **Added Missing Channel Mappings**: All six button channel types now properly map to `HcuButtonEvent` entity class
2. **Multi-Function Channel Support**: Created `MULTI_FUNCTION_CHANNEL_DEVICES` constant to identify channels serving multiple purposes
3. **Dual Entity Creation**: HmIP-BSL now creates BOTH light entities (for LED control) AND button event entities (for button presses)
4. **Enhanced Logging**: Added debug logging showing device type, channel index, and functions when creating multi-function channel entities

**Impact:**
- ✅ Button events now fire for all affected devices
- ✅ All button press types work: `PRESS_SHORT`, `PRESS_LONG`, `PRESS_LONG_START`, `PRESS_LONG_STOP`
- ✅ HmIP-BSL buttons functional alongside LED backlight control
- ✅ Users can now create automations for previously non-functional buttons

**Fix Multicolor Issues for HmIP-BSL and Similar Devices - Issue #112**

Fixed color control issues where setting certain colors (particularly ORANGE) would fail with API errors.

**Root Cause:**

The HCU API only officially supports 8 colors for `simpleRGBColorState` devices:
- BLACK, BLUE, GREEN, TURQUOISE, RED, PURPLE, YELLOW, WHITE

Despite ORANGE being defined in device specifications, the HCU API does not accept it and returns errors when attempting to set it.

**What Was Fixed:**

1. **Removed ORANGE Color Support**:
   - Removed `HMIP_COLOR_ORANGE` constant and all references
   - Removed ORANGE from `HMIP_RGB_COLOR_MAP`
   - Updated color mappings in both `HcuLight` and `HcuNotificationLight` classes

2. **Remapped Orange Hue Range**:
   - Hues 0-30° now map to RED (closer to red on color wheel)
   - Hues 30-90° now map to YELLOW (expanded to include orange range)
   - Users selecting orange colors will get the closest supported alternative

3. **Unified Color Conversion Logic**:
   - Extracted duplicated `_hs_to_simple_rgb()` methods into shared module-level helper
   - Unified hue boundaries between `HcuLight` and `HcuNotificationLight` for consistency
   - Both classes now use identical color mapping algorithm

**Impact:**
- ✅ Color changes no longer fail with API errors
- ✅ Consistent color behavior across all simple RGB devices
- ✅ Orange hue selections gracefully map to RED or YELLOW
- ✅ Better maintainability through shared color conversion logic

### ✨ Improvements

**Enhanced Group Discovery Diagnostics - Issue #146**

Added comprehensive logging to help diagnose missing group entities and understand group discovery behavior.

**What Was Added:**

1. **Discovery Statistics**:
   - Counts groups successfully created
   - Tracks auto-created meta groups that are skipped
   - Reports unknown group types that couldn't be mapped

2. **Detailed Per-Group Logging**:
   - Debug logs show each created group with type, label, and ID
   - Warning logs alert for unknown group types with user-friendly messages
   - Info summary shows discovery statistics

3. **Meta Group Filtering**:
   - Auto-created SWITCHING and LIGHT meta groups are intentionally skipped (reduces entity clutter)
   - Debug logs explain why each meta group is skipped
   - User-created functional groups still discovered normally

4. **Robustness Improvements**:
   - Added defensive null-checking for group IDs
   - Prevents silent failures when HCU API omits group ID field
   - Debug logging when groups are skipped due to missing data

**Example Log Output:**
```
Group discovery summary: 12 created, 8 skipped (meta groups), 0 unknown types
```

**Impact:**
- ✅ Users can easily diagnose why groups aren't appearing
- ✅ Clear guidance to report missing group type support
- ✅ Better visibility into integration's group discovery process
- ✅ Reduced entity clutter from unwanted auto-generated groups

**Enhanced Error Logging with Device Context - PR Review Feedback**

Improved error messages during entity discovery to include device ID and channel index for easier debugging.

**What Was Enhanced:**

All entity creation error messages now include:
- **Device ID**: Identifies which specific device encountered the error
- **Channel Index**: Pinpoints the exact channel that failed
- **Feature/Type Info**: Shows what was being created when error occurred

**Before:**
```
Failed to create entity for feature windowState (HcuWindowStateSensor): ...
```

**After:**
```
Failed to create entity for device 3014F711A000123456789ABC, channel 1, feature windowState (HcuWindowStateSensor): ...
```

**Impact:**
- ✅ Dramatically easier to identify problem devices when users report issues
- ✅ Channel-specific errors can be diagnosed without guesswork
- ✅ Helps developers quickly locate and fix device-specific compatibility issues

### 🔧 Code Quality & Maintainability

**Refactored Color Conversion Logic**

- Extracted duplicated `_hs_to_simple_rgb()` method from both `HcuLight` and `HcuNotificationLight` classes
- Created shared `_convert_hs_to_simple_rgb()` module-level helper function
- Reduced code duplication by ~60 lines while maintaining identical behavior
- Comprehensive docstring with Args and Returns documentation
- Both light classes now delegate to the same helper for consistent color mapping

**Extracted Magic Numbers to Named Constants**

- Created `_LOW_SATURATION_THRESHOLD = 20` constant for color conversion
- Improves code clarity and makes threshold easily adjustable
- Documents that low saturation values are interpreted as white

**Improved Documentation Accuracy**

- Clarified color hue range descriptions in docstrings
- Removed misleading "60-degree divisions" reference
- More accurately describes varied hue range sizes (RED=45°, YELLOW=60°, PURPLE=75°)
- Updated comments to reflect actual HCU API support limitations

**Enhanced Defensive Programming**

- Added null-checking for group IDs during discovery
- Prevents crashes when HCU API omits expected fields
- Debug logging for skipped invalid groups

### 📝 Files Changed

- `custom_components/hcu_integration/const.py` - Added button channel mappings, removed ORANGE constant, added multi-function device config
- `custom_components/hcu_integration/discovery.py` - Multi-function channel support, enhanced group logging, defensive null-checks, improved error messages
- `custom_components/hcu_integration/light.py` - Removed ORANGE support, refactored color conversion, extracted constants, unified color boundaries

### 🙏 Acknowledgments

**Issues Addressed:**
- Issue #134 - Button events for WRC2/BRC2/WRC6-A/WKP (reported by community)
- Issue #98 - HmIP-BSL button events not firing
- Issue #112 - Multicolor/ORANGE color issues
- Issue #146 - Missing group entities diagnostics

**Code Review:**
- Special thanks to Gemini Code Assist for thorough code review feedback that led to significant improvements in code quality, maintainability, and error diagnostics

---

## 1.16.2 - 2025-11-15

### Fixes & Improvements

- **Backward Compatibility for Button Events**: Ensured that both modern, entity-based events and the legacy `hcu_integration_event` are fired for button presses. This maintains compatibility with existing user automations while introducing the new event system.
- **Refactored Event Handling Logic**: Simplified and improved the internal logic for detecting and handling button press events, increasing code readability and maintainability.

---

## 1.16.0 - 2025-11-15

### Features

- **Added Support for New Devices**:
  - `HmIP-WRC2`
  - `HmIP-BRC2`
  - `HmIP-WRC6-A`
- **Enhanced Button Events**: Events for newly supported devices include `press_short`, `press_long`, `press_long_start`, and `press_long_stop`.

### Fixes & Improvements

- **Refactored Event Handling**: Migrated button-like devices to a modern, entity-based event system for more consistent and reliable event handling.
- **Fixed Stateless Button Presses**: Corrected an issue where stateless button presses were not being correctly processed.

## 1.15.19 - 2025-11-13

### Fixes & Improvements

Fixed Light Control for Notification Devices (HmIP-BSL, etc.): Corrected an issue where setting the color or brightness on lights using the `NOTIFICATION_LIGHT_CHANNEL` (e.g., HmIP-BSL) would sometimes fail to visually turn the light on (the "invisible light" bug).

The HcuLight entity's `turn_on` and `turn_off` methods now explicitly manage the `opticalSignalBehaviour` state, ensuring the physical LED function is activated and deactivated correctly in conjunction with color/brightness settings.

API Improvement: Added support for the `/hmip/device/control/setSimpleRGBColorDimLevelWithTime` endpoint to enable future support for transitions/ramp times on simple RGB devices.

---

## Version 1.15.18 - 2025-11-13

### 🐛 Bug Fixes

**Fix API Endpoints and Remove Invalid Parameters - PR #129**

Fixed critical API integration issues identified through diagnostic file analysis and official HCU API documentation review.

#### Issues Addressed

1. **Incorrect RGB Color Control Endpoint**
   - **Problem**: Integration was calling `/setSimpleRGBColorState` endpoint which doesn't exist in the HCU API
   - **Fix**: Corrected endpoint to `/setSimpleRGBColorDimLevel` (matches API documentation section 6.8.1.26)
   - **Impact**: RGB color control for devices like HmIP-BSL now works correctly

2. **Invalid rampTime Parameter Usage**
   - **Problem**: Integration was sending `rampTime` parameter to endpoints that don't accept it:
     - `/setDimLevel` doesn't accept `rampTime`
     - `/setColorTemperatureDimLevel` doesn't accept `rampTime`
     - `/setHueSaturationDimLevel` doesn't accept `rampTime`
   - **Fix**: Implemented dynamic endpoint selection:
     - When `ramp_time` is provided: use `*WithTime` variant endpoints
     - When `ramp_time` is `None`: use base endpoints without the parameter
   - **Added Endpoints**:
     - `SET_DIM_LEVEL_WITH_TIME` → `/setDimLevelWithTime`
     - `SET_COLOR_TEMP_WITH_TIME` → `/setColorTemperatureDimLevelWithTime`
     - `SET_HUE_WITH_TIME` → `/setHueSaturationDimLevelWithTime`
   - **Impact**: Light transitions now work correctly without API errors

3. **Invalid onLevel Parameter**
   - **Problem**: Integration was sending `onLevel` parameter to switch commands
   - **Analysis**: Diagnostic file confirmed switches only support boolean `on` field, not `onLevel`
   - **Fix**: Removed `onLevel` parameter from:
     - `async_set_switch_state()` in `api.py`
     - `_call_switch_api()` in `switch.py`
     - `_call_switch_api()` (unused) in `siren.py`
   - **Impact**: Switch commands no longer send invalid parameters

#### Code Quality Improvements

1. **Extracted Helper Method**
   - Created `_get_api_path_with_ramp_time()` helper method following DRY principles
   - Eliminated code duplication across three light control methods
   - Centralized API path selection logic with clear documentation

2. **Organized Constants**
   - Sorted `API_PATHS` dictionary alphabetically for improved readability and maintainability

3. **Removed Dead Code**
   - Deleted unused `_call_switch_api()` method from `HcuSiren` class

#### Validated "Undocumented" Fields

Confirmed these fields are **valid** per diagnostic file analysis, despite not being in official documentation:
- `vaporAmount` - HmIP-BWTH Wall Thermostat (absolute humidity in g/m³)
- `valvePosition` - HmIP-FALMOT-C12 Floor Heating Controller (valve position percentage)
- `dutyCycleLevel` - HmIP-HCU1 Home Control Unit (duty cycle level percentage)

These fields are retained in the integration as they contain valid device data.

#### Technical Details

**Files Modified**:
- `custom_components/hcu_integration/const.py` - Added WithTime endpoints, sorted API_PATHS
- `custom_components/hcu_integration/api.py` - Fixed endpoint selection, removed invalid parameters, added helper method
- `custom_components/hcu_integration/light.py` - No changes (uses corrected API)
- `custom_components/hcu_integration/switch.py` - Removed onLevel parameter
- `custom_components/hcu_integration/siren.py` - Removed onLevel parameter and dead code

**Documentation References**:
- HCU API Documentation sections 6.8.1.7-9 (Dim Level)
- HCU API Documentation sections 6.8.1.8-9 (Color Temperature)
- HCU API Documentation sections 6.8.1.15-16 (Hue/Saturation)
- HCU API Documentation section 6.8.1.26 (RGB Color)

---

## Version 1.15.15 - 2025-11-13

### 🐛 Bug Fix

**Fix Home-Level Entities Being Assigned to HAP Instead of HCU - Issue #120**

Fixed a bug where home-level entities (duty cycle, radio traffic, alarm, vacation mode) were being incorrectly assigned to HAP (Home Assistant Proxy) devices instead of the actual HCU in multi-access-point setups.

#### Root Cause

The primary HCU selection logic in `api.py` had several issues:

1. **Incomplete Model Type List**: The `HCU_MODEL_TYPES` constant only included "HmIP-HCU-1" and "HmIP-HCU1-A", missing other HCU variants
2. **No HAP Exclusion**: HAP/DRAP devices weren't explicitly excluded from selection
3. **Strict Matching**: Only exact model type matches were accepted, not flexible pattern matching
4. **Fallback Issue**: When no exact match was found, the code fell back to `home.accessPointId`, which often points to a HAP device in multi-access-point configurations

This caused the integration to incorrectly assign home-level entities to the HAP device instead of the main HCU.

#### The Fix

Implemented a robust 3-tier primary HCU selection strategy in `api.py:_update_hcu_device_ids()`:

**Code Improvements**
- Removed dependency on incomplete `HCU_MODEL_TYPES` constant
- Defined `HAP_DRAP_PREFIXES` as module-level constant following PEP 8 conventions
- Updated both initial HCU collection and primary selection to use flexible pattern matching with `startswith("HmIP-HCU")`
- This ensures consistent matching logic throughout the entire method

**Strategy 1: Flexible HCU Pattern Matching**
- Match any device with `modelType` starting with `"HmIP-HCU"`
- This covers all known models ("HmIP-HCU-1", "HmIP-HCU1-A") and future variants
- Explicitly exclude `"HmIP-HAP"` and `"HmIP-DRAP"` prefixes using module-level constant

```python
# Module-level constant
HAP_DRAP_PREFIXES = ("HmIP-HAP", "HmIP-DRAP")

# Initial HCU collection using flexible pattern matching
hcu_ids = {
    device_id
    for device_id, device_data in self.state.get("devices", {}).items()
    if device_data.get("modelType", "").startswith("HmIP-HCU")
}

# Single-pass candidate selection
sorted_hcu_ids = sorted(hcu_ids)
primary_hcu_candidates = []
non_hap_candidates = []

for device_id in sorted_hcu_ids:
    model_type = devices.get(device_id, {}).get("modelType", "")

    if model_type.startswith(HAP_DRAP_PREFIXES):
        continue

    non_hap_candidates.append(device_id)

    if model_type.startswith("HmIP-HCU"):
        primary_hcu_candidates.append(device_id)
```

**Strategy 2: Validated accessPointId**
- Use `home.accessPointId` if it's NOT a HAP/DRAP model
- If `accessPointId` IS a HAP/DRAP, search for non-HAP alternatives
- Log warning when HAP/DRAP is detected and alternative is selected

**Strategy 3: Fallback with HAP Avoidance**
- Prefer any non-HAP/DRAP device from available access points
- Only use HAP/DRAP if absolutely no other options exist

#### Enhanced Logging

Added detailed logging to help diagnose device assignment:
- Debug logs show which selection strategy was used
- Warning logs alert when `home.accessPointId` points to HAP/DRAP
- Helps users understand device association in multi-AP setups

#### Impact

- ✅ Home-level entities now correctly link to HCU device, not HAP
- ✅ Works with any `HmIP-HCU-*` model variant (future-proof)
- ✅ Handles edge cases in multi-access-point setups
- ✅ Better diagnostics via enhanced logging
- ✅ Explicit HAP/DRAP exclusion prevents misassignment

**Reported by:** @holsteiner-kiel in Issue #120
**Affects:** Versions 1.15.14 and earlier with multi-access-point setups
**Fixed in:** Version 1.15.15

**Fix Entity Discovery Crash for Home-Level Sensors**

Fixed a crash during entity discovery when home-level sensor features (like `dutyCycle` or `carrierSense`) were found on device channels. The discovery code was incorrectly trying to instantiate `HcuHomeSensor` with device/channel arguments, causing a `TypeError`.

The fix generalizes the solution by skipping all features mapped to `HcuHomeSensor` class in the device-channel entity creation loop, as these sensors are handled separately in the home entity creation section with the correct signature.

```python
# Skip home-level sensors in device-channel loop
if mapping.get("class") == "HcuHomeSensor":
    continue
```

This prevents crashes for `dutyCycle`, `carrierSense`, and any future home-level sensors, making the discovery logic more robust.

**Fix HAP/DRAP Entities Being Linked to HCU Device**

Fixed an issue where entities from HAP (Home Assistant Proxy) and DRAP devices were incorrectly being linked to the main HCU device instead of appearing on their respective access point devices.

The root cause was that `hcu_part_device_ids` included all access point devices (HCU, HAP, DRAP). When the entity's `device_info` property checked if the device was "part of the HCU hardware complex", it would link HAP/DRAP entities to the HCU.

HAP and DRAP are separate physical devices, not parts of the HCU hardware. The fix excludes HAP/DRAP devices from `hcu_part_device_ids`:

```python
# Only include non-HAP/DRAP devices as part of HCU hardware complex
self._hcu_device_ids = set(non_hap_candidates)
```

Now HAP and DRAP devices appear as separate devices in Home Assistant with their own entities (like `dutyCycleLevel` sensors), while only the actual HCU device has home-level entities linked to it.

#### Files Changed

- `custom_components/hcu_integration/api.py` - Enhanced `_update_hcu_device_ids()` with 3-tier selection and HAP exclusion, exclude HAP/DRAP from hardware complex
- `custom_components/hcu_integration/discovery.py` - Skip home-level sensors in device-channel entity loop

---

## Version 1.15.14 - 2025-11-12

### 🐛 Critical Bug Fix

**Fix Radio Traffic Sensor Showing Incorrect Values Up to 2000% - Issue #112**

Fixed a critical bug where the Radio Traffic (carrierSense) sensor was displaying values multiplied by 100, causing readings to spike up to 2000% instead of the correct 20%.

#### Root Cause

The HCU API already transmits `carrierSense` values as percentages (e.g., 0.20 = 20%). The integration was incorrectly multiplying this value by 100 in `sensor.py`, resulting in:
- Actual HCU value: 0.20 (20%)
- Displayed value: 20.0% (0.20 × 100 = 20%)
- User report: Values spiking to 2000% (20% × 100)

#### The Fix

Removed the erroneous multiplication in `HcuHomeSensor.native_value` (`sensor.py:67-69`):

**Before (incorrect):**
```python
if self._feature == "carrierSense":
    return round(value * 100.0, 1)  # ❌ Wrong - already a percentage
```

**After (correct):**
```python
# carrierSense and dutyCycle are already in percentage from HCU
if self._feature in ("carrierSense", "dutyCycle"):
    return round(value, 1)  # ✅ Correct - just round to 1 decimal
```

#### Impact

- ✅ Radio Traffic sensor now shows correct percentage values
- ✅ No more 2000% spikes in readings
- ✅ Consistent with how HCU reports radio performance metrics
- ✅ Applies same fix to new duty cycle sensors

**Reported by:** Users in Issue #112
**Affects:** All previous versions with carrierSense sensor
**Fixed in:** Version 1.15.14

---

### ✨ New Features

**Add Duty Cycle Monitoring Entities - Issue #112**

Added comprehensive duty cycle monitoring capabilities to track radio transmission limits and network health.

#### Background

Homematic IP devices operate on sub-GHz radio frequencies with strict transmission duty cycle limits (typically 1% per hour) to comply with regulations. The HCU provides three types of duty cycle information:

1. **System-wide duty cycle** - Overall network transmission percentage
2. **Access point duty cycle levels** - Per-device metrics for HCU and additional access points (HmIP-HAP)
3. **Device duty cycle warnings** - Boolean flags when individual devices exceed their 1% limit

#### New Entities

**1. Overall Duty Cycle Sensor** (`home.dutyCycle`)
- **Type:** Percentage sensor
- **Location:** Home object (system-wide)
- **Purpose:** Monitor overall radio network transmission levels
- **Icon:** `mdi:radio-tower`
- **Default:** Disabled (enable in entity settings)
- **Value:** Rounded to 1 decimal place (e.g., 5.3%)

**2. Duty Cycle Level Sensor** (`dutyCycleLevel`)
- **Type:** Percentage sensor
- **Location:** Device channels (HCU and access points like HmIP-HAP)
- **Purpose:** Track duty cycle for each access point individually
- **Icon:** `mdi:radio-tower`
- **Default:** Disabled
- **Value:** Rounded to 1 decimal place (e.g., 13.5%)

**3. Duty Cycle Limit Binary Sensor** (`dutyCycle` boolean)
- **Type:** Binary sensor (Problem device class)
- **Location:** Device channels (most devices)
- **Purpose:** Warning flag when a specific device exceeds its 1% transmit limit
- **Default:** Disabled
- **Category:** Diagnostic
- **Value:** `on` = limit exceeded, `off` = normal operation

#### Technical Implementation

**Challenge: Dictionary Key Collision**

The HCU API uses the same field name `dutyCycle` for two different purposes:
- On `home` object: Percentage value (system-wide duty cycle)
- On device channels: Boolean flag (device limit warning)

This created a key collision in `HMIP_FEATURE_TO_ENTITY` where the second definition would overwrite the first.

**Solution:**
1. Created separate `DUTY_CYCLE_BINARY_SENSOR_MAPPING` constant in `const.py`
2. Added special handling in `discovery.py` to detect `dutyCycle` as boolean in device channels
3. Uses type checking (`isinstance(channel_data["dutyCycle"], bool)`) to differentiate contexts
4. Similar approach to how temperature sensors are handled as special cases

**Code highlights** (`discovery.py:203-218`):
```python
# Special handling for dutyCycle binary sensor (device-level warning flag)
# Note: dutyCycle exists in both home object (percentage) and device channels (boolean)
if "dutyCycle" in channel_data and isinstance(channel_data["dutyCycle"], bool):
    entities[Platform.BINARY_SENSOR].append(
        binary_sensor.HcuBinarySensor(
            coordinator, client, device_data, channel_index, "dutyCycle", entity_mapping
        )
    )
```

#### Impact

- ✅ Full visibility into radio network duty cycle usage
- ✅ Monitor system-wide transmission levels
- ✅ Track individual access point performance
- ✅ Get warnings when devices exceed regulatory limits
- ✅ All entities disabled by default to avoid clutter
- ✅ Consistent percentage formatting across all duty cycle sensors

#### Files Changed

- `custom_components/hcu_integration/const.py` - Added duty cycle entity mappings and special constant
- `custom_components/hcu_integration/sensor.py` - Fixed carrierSense, added rounding for duty cycle sensors
- `custom_components/hcu_integration/discovery.py` - Added special handling for duty cycle binary sensors

---

## Version 1.15.13 - 2025-11-12

### 🐛 Critical Bug Fix

**Fix Wired Switch Actuators Becoming Unavailable After Click (Issue #94)**

Fixed a critical regression introduced in recent refactoring where wired switching actuators (HmIP-DRS8 and similar devices) would become unavailable immediately after being toggled.

#### Root Cause

The `process_events` method in `api.py` had flawed merge logic for partial WebSocket updates:
- When a switch was toggled, the HCU would send a `DEVICE_CHANGED` event with updated state
- If this event didn't include `functionalChannels` (common for state-only updates), the **entire device object was replaced** with the partial update data
- This caused loss of critical device metadata like `permanentlyReachable`, `modelType`, `firmwareVersion`, and all channel information
- Without `permanentlyReachable`, the availability check failed, marking the entity as unavailable
- The entity would remain stuck in unavailable state until Home Assistant restart

#### The Fix

Completely rewrote the device/group merge logic to handle partial updates correctly:

1. **Smart merging**: Existing devices/groups now **always merge** incoming data instead of replacing
2. **Preserved metadata**: Critical fields like `permanentlyReachable` are preserved across state updates
3. **Channel preservation**: Channel data is only updated if included in the event, otherwise preserved
4. **Top-level updates**: State changes and other top-level fields merge properly without data loss

**Technical details** (`api.py:473-487`):
```python
elif existing_entity := self._state.get(data_key, {}).get(data_id):
    # Merge partial updates - preserves fields not in the update
    for key, value in data.items():
        if key == "functionalChannels":
            # Special handling: merge channel data at the channel level
            existing_entity.setdefault("functionalChannels", {})
            for ch_idx, ch_data in value.items():
                existing_entity["functionalChannels"].setdefault(ch_idx, {}).update(ch_data)
        else:
            # Regular top-level fields: direct assignment
            existing_entity[key] = value
```

#### Impact

- ✅ DRS8 and all wired switch actuators remain available after toggling
- ✅ Prevents data loss from partial WebSocket updates
- ✅ More robust state management for all device types
- ✅ Fixes the same issue for dimmers (DRD3) and other actuators

**Reported by:** @hennengrint in Issue #94
**Affects:** Versions 1.15.5 - 1.15.12
**Fixed in:** Version 1.15.13

### 🔘 Enhanced Button Event Support

**Add Multi-Function Channel Support for HmIP-BSL - Issue #98**

Improved handling of devices like HmIP-BSL where channels serve multiple purposes (button input + backlight control).

**Device Architecture Clarification**

HmIP-BSL (BRAND_SWITCH_NOTIFICATION_LIGHT) channel structure:
- **Channel 0**: `DEVICE_BASE` (maintenance/status)
- **Channel 1**: `SWITCH_CHANNEL` with `DOUBLE_INPUT_SWITCH` - Relay control only (friendly name: "Relais")
- **Channel 2**: `NOTIFICATION_LIGHT_CHANNEL` - **Top button input AND backlight LED** (friendly name: "An")
- **Channel 3**: `NOTIFICATION_LIGHT_CHANNEL` - **Bottom button input AND backlight LED** (friendly name: "Aus")

**What Was Fixed**

1. **Added Multi-Function Channel Metadata**:
   - New `MULTI_FUNCTION_CHANNEL_DEVICES` constant in `const.py`
   - Explicitly documents which device types have channels serving dual purposes
   - Maps channel types to their multiple functions (button + light)

2. **Enhanced Event Logging**:
   - Button presses on multi-function channels now log with context: `"Button press on multi-function channel: ...functions=['button', 'light']"`
   - Helps diagnose which channel is actually triggering events
   - Shows friendly channel names from device configuration

3. **Corrected Documentation**:
   - Fixed incorrect comment claiming `KEY_CHANNEL` is used by HmIP-BSL
   - HmIP-BSL actually uses `NOTIFICATION_LIGHT_CHANNEL` for button inputs (channels 2-3)
   - Added clear comments explaining multi-function channel behavior

4. **Discovery Documentation**:
   - Added inline comments in `discovery.py` explaining dual-function channels
   - Light entities are created for backlight control
   - Same channels respond to button presses via `DEVICE_CHANNEL_EVENT`

**Technical Details**

The HCU sends `DEVICE_CHANNEL_EVENT` messages when physical buttons are pressed:
- Top button press: `functionalChannelIndex: 2`, `channelEventType: "PRESS_SHORT"` (or PRESS_LONG, etc.)
- Bottom button press: `functionalChannelIndex: 3`, `channelEventType: "PRESS_SHORT"` (or PRESS_LONG, etc.)

These events are handled by `_handle_device_channel_events()` regardless of the channel type. The enhanced logging now explicitly identifies when these events come from multi-function channels.

**Impact**
- ✅ Better visibility into multi-function channel behavior
- ✅ Clearer documentation for devices with dual-purpose channels
- ✅ Enhanced diagnostics for troubleshooting button event issues
- ✅ Foundation for supporting other devices with multi-function channels

**Files Changed**
- `custom_components/hcu_integration/const.py` - Added `MULTI_FUNCTION_CHANNEL_DEVICES`, corrected documentation
- `custom_components/hcu_integration/__init__.py` - Enhanced `_handle_device_channel_events()` with multi-function logging
- `custom_components/hcu_integration/discovery.py` - Added documentation about dual-function channels

---

## Version 1.15.11 - 2025-11-11

### 🐛 Bug Fixes

**CRITICAL FIX: Correct API Parameter Usage for Siren Activation - Issue #100**

Fixed critical bug where siren activation was failing silently due to sending invalid parameters to the HCU API endpoint.

**Root Cause**

The integration was **misunderstanding the HCU API specification**:

1. **Invalid API Parameters**: The `/hmip/group/switching/setState` endpoint ONLY accepts `on` (boolean) and `groupId` parameters. It does NOT accept `signalAcoustic`, `signalOptical`, or `onTime` parameters.

2. **Wrong Assumption**: We incorrectly assumed these parameters could be sent dynamically. In reality, they are **properties configured on the ALARM_SWITCHING group in the HCU** itself and cannot be set via the API call.

3. **Silent Failure**: The HCU was either rejecting or silently ignoring the invalid parameters, causing the siren to never actually activate.

**Previous behavior (v1.15.10 - broken):**
```python
await client.async_set_alarm_switching_group_state(
    group_id=group_id,
    on=True,
    signal_acoustic=tone,        # ❌ Invalid parameter
    signal_optical=optical_signal,  # ❌ Invalid parameter
    on_time=duration,               # ❌ Invalid parameter
)
```

**New behavior (v1.15.11 - correct):**
```python
await client.async_set_alarm_switching_group_state(
    group_id=group_id,
    on=True,  # ✅ Only valid parameter
)
# Siren uses tone/duration/optical_signal configured in HCU group settings
```

**What Was Fixed**

1. **Simplified API Call**:
   - Only send `on: true` to activate the siren
   - Removed invalid `signalAcoustic`, `signalOptical`, and `onTime` parameters
   - HCU now uses the settings configured in the ALARM_SWITCHING group

2. **Removed Unsupported Features**:
   - Removed `TONES` and `DURATION` from supported features
   - Tone and duration must now be configured in the HCU's ALARM_SWITCHING group
   - Cannot be controlled dynamically from Home Assistant

3. **Code Cleanup**:
   - Removed scheduled state refresh logic (no longer needed without dynamic duration)
   - Removed tone validation and parameter handling
   - Simplified `async_turn_on()` and `async_turn_off()` methods
   - Improved group selection to prefer audio-enabled groups
   - Fixed default value for `acousticFeedbackEnabled` to `False` for safety

**Impact**

- ✅ **Sirens now actually activate** when turned on
- ⚠️ **Configuration Required**: Users must configure tone, duration, and optical signal in the HCU's ALARM_SWITCHING group settings (these cannot be controlled from Home Assistant)
- ✅ Group selection logic improved to prefer audio-enabled groups
- ✅ State updates handled by normal coordinator polling

**Changes:**
- `custom_components/hcu_integration/api.py`: Simplified `async_set_alarm_switching_group_state()` to only accept `on` parameter
- `custom_components/hcu_integration/siren.py`: Removed dynamic tone/duration/optical_signal handling, simplified activation logic, improved group selection

---

## Version 1.15.10 - 2025-11-11

### 🐛 Bug Fixes

**Fix HmIP-ASIR2 Audio Not Playing - Issue #100**

Fixed critical bug where HmIP-ASIR2 siren tones were not playing when activated. The HCU was rejecting all siren commands with error 400 `INVALID_REQUEST`.

**Root Cause**

The siren was being controlled using the **wrong API endpoint**. The integration was using `/hmip/device/control/setSoundFileVolumeLevelWithTime` (designed for doorbell devices like HmIP-MP3P that play sound *files*), but the HmIP-ASIR2 siren requires control via an **ALARM_SWITCHING group** using the `/hmip/group/switching/setState` endpoint with group-specific parameters.

**Previous behavior (broken):**
```python
# Siren controlled via DEVICE API (wrong!)
await client.async_set_sound_file(
    device_id=device_id,
    channel_index=1,
    sound_file=tone,  # HCU rejected with INVALID_REQUEST
    volume=1.0,
    duration=duration
)
```

**What Was Fixed**

The siren is now properly controlled through its ALARM_SWITCHING group:

1. **Find ALARM_SWITCHING group** during siren initialization
2. **Use group API** `/hmip/group/switching/setState` instead of device API
3. **Send correct parameters**: `signalAcoustic` (tone), `signalOptical` (LED pattern), `onTime` (duration)
4. **Added tone list corrections**: Fixed incorrect tone names (BATTERY_STATUS→LOW_BATTERY, etc.) and added missing tones (EXTERNALLY_ARMED, INTERNALLY_ARMED, etc.)
5. **Sorted tones alphabetically** within groups for better maintainability
6. **Added optical_signal parameter**: Users can now customize the LED visual pattern (defaults to BLINKING_ALTERNATELY_REPEATING)

**New behavior (working):**
```python
# Siren controlled via ALARM_SWITCHING GROUP (correct!)
await client.async_set_alarm_switching_group_state(
    group_id=alarm_group_id,
    on=True,
    signal_acoustic=tone,                        # Acoustic tone
    signal_optical=optical_signal,               # LED pattern (customizable)
    on_time=duration                             # Duration in seconds
)
```

**Example Usage:**
```yaml
service: siren.turn_on
target:
  entity_id: siren.alarmsirene
data:
  tone: FREQUENCY_RISING
  duration: 10
  optical_signal: BLINKING_ALTERNATELY_REPEATING  # Optional, defaults to this value
```

**Impact**
- ✅ Audio tones now play correctly when siren is activated
- ✅ All 18 official HomematicIP acoustic tones work (FREQUENCY_RISING, EXTERNALLY_ARMED, etc.)
- ✅ HCU accepts commands and siren activates immediately
- ✅ LED visual signals work alongside acoustic signals
- ✅ LED visual pattern is now customizable via optical_signal parameter
- ✅ Duration control works properly
- ✅ Turn off command successfully stops the siren

---

## Version 1.15.8 - 2025-11-11

### 🐛 Bug Fixes

**Fix HmIP-BSL False Button Events - Issue #98**

Fixed a critical bug where HmIP-BSL devices triggered false button events whenever the light was toggled via Home Assistant, not just on actual physical button presses. This caused automations to trigger unexpectedly.

**Root Cause**

The integration was treating `SWITCH_CHANNEL` with `DOUBLE_INPUT_SWITCH` internal link configuration as an event channel for timestamp-based button detection. The problem is that this channel's `lastStatusUpdate` timestamp changes whenever the switch state changes - whether from a physical button press OR from a programmatic toggle via Home Assistant.

**Previous behavior (broken):**
```python
# SWITCH_CHANNEL with DOUBLE_INPUT_SWITCH was included in event_channels
# Timestamp-based detection fired on ANY state change:
#   - Physical button press → timestamp changed → event fired ✓
#   - HA light toggle → timestamp changed → event fired ✗ (false positive)
```

**What Was Fixed**

- **Removed DOUBLE_INPUT_SWITCH detection** from `_extract_event_channels()` method
- **HmIP-BSL now uses ONLY DEVICE_CHANNEL_EVENT** for button press detection (no timestamp-based detection)
- **Enhanced logging** with device model, channel index, channel label, and channel type
- **Elevated log level to INFO** for button presses to help diagnose channel identification issues
- **Code cleanup**: Refactored logging using fallback empty dict pattern for cleaner, more concise code

**New behavior (working):**
```python
# SWITCH_CHANNEL excluded from timestamp-based detection
# Button presses detected ONLY via DEVICE_CHANNEL_EVENT:
#   - Physical button press → DEVICE_CHANNEL_EVENT → event fired ✓
#   - HA light toggle → no event fired ✓
```

**Technical Details**

HmIP-BSL device channel structure:
- **Channel 0**: `DEVICE_BASE` (maintenance/status)
- **Channel 1**: `SWITCH_CHANNEL` with `DOUBLE_INPUT_SWITCH` (relay control)
  - State changes on every toggle (physical or programmatic)
  - NOT suitable for timestamp-based button detection
- **Channels 2-3**: `NOTIFICATION_LIGHT_CHANNEL` (button backlights)

Button press events are properly sent via `DEVICE_CHANNEL_EVENT` with the actual channel index that was pressed. The enhanced logging will help identify which channel indices correspond to upper vs lower buttons.

**Enhanced Logging Example**
```
Button press: device=3014F711A00018D9992FBF94 (HmIP-BSL), channel=2 (Upper Button, NOTIFICATION_LIGHT_CHANNEL), event=PRESS_SHORT
```

**Impact**
- ✅ HmIP-BSL button presses now trigger events only on actual physical button presses
- ✅ No false events when toggling lights via Home Assistant
- ✅ Automations triggered by button presses work correctly
- ✅ Enhanced logging helps identify which channel corresponds to upper vs lower buttons
- ✅ Event detection more reliable and predictable

**Files Changed**
- `custom_components/hcu_integration/discovery.py` - Removed DOUBLE_INPUT_SWITCH from timestamp-based event detection
- `custom_components/hcu_integration/event.py` - Enhanced logging with device model, channel info, and event type

---

## Version 1.15.7 - 2025-11-11

### 🐛 Bug Fixes

**Fix HmIP-BSL Multicolor Functionality - Issue #99**

Fixed a critical bug where HmIP-BSL notification light color changes failed with error `404 UNKNOWN_REQUEST`. The issue affected all HmIP-BSL devices with `NOTIFICATION_LIGHT_CHANNEL` (notification light backlights).

**Root Cause**

The `HcuLight` class was incorrectly sending both `simpleRGBColorState` and `dimLevel` parameters in a single API call to `/hmip/device/control/setSimpleRGBColorState`. The HCU API endpoint only accepts color and optical signal behavior parameters, not dimLevel.

**Previous behavior (broken):**
```python
# Single API call with both color and dimLevel
payload = {"simpleRGBColorState": "RED", "dimLevel": 1.0}
# Result: 404 UNKNOWN_REQUEST error
```

**What Was Fixed**

- **Separated API calls**: Color changes now use `/hmip/device/control/setSimpleRGBColorState` (color only)
- **Separate dimming**: Brightness changes use `/hmip/device/control/setDimLevel` (separate call)
- **Preserved functionality**: All features still work (color, brightness, effects)
- **Proper sequencing**: When both color and brightness are changed, color is set first, then brightness

**New behavior (working):**
```python
# Color/effect API call (no dimLevel)
payload = {"simpleRGBColorState": "RED", "opticalSignalBehaviour": "BLINKING_MIDDLE"}

# Separate brightness API call if needed
await async_set_dim_level(device_id, channel, dim_level)
```

**Impact**
- ✅ HmIP-BSL notification lights now properly change colors
- ✅ All 7 colors work: WHITE, RED, BLUE, GREEN, YELLOW, PURPLE, TURQUOISE
- ✅ Brightness control works independently
- ✅ Optical signal effects (blinking, flashing, billowing) work correctly
- ✅ No more 404 errors when setting colors

---

## Version 1.15.6 - 2025-11-10

### 🐛 Bug Fixes

**Fix Siren JSON Serialization Error (frozenset)**

Fixed a `TypeError: Type is not JSON serializable: frozenset` error that occurred when Home Assistant tried to serialize the siren entity's state and attributes. This error appeared in the logs when the siren entity was loaded or updated.

The issue was caused by assigning the `HMIP_SIREN_TONES` `frozenset` directly to the `_attr_available_tones` attribute in `siren.py`.

The attribute is now correctly converted from a `frozenset` to a `list` during the entity's initialization, resolving the serialization issue.

**Fix Entities Stuck in "Unavailable" State After Startup**

Fixed a bug where entities (especially battery-powered ones like sirens `HmIP-ASIR2` or weather sensors) could get stuck in an `unavailable` state with a `restored: true` attribute after a Home Assistant restart.

- **Root Cause:** The integration would load the entity, which defaults to `unavailable` when restored. It would then wait for a *new* WebSocket event from the device to trigger its first state update. Battery-powered devices that don't change state often (e.g., a siren that isn't triggered) would never send this update, causing the entity to remain "unavailable" indefinitely, even though the coordinator's initial state fetch confirmed it was reachable.
- **The Fix:** The coordinator now forces a state update for *all* discovered entities (devices, groups, and home) immediately after the initial `get_system_state()` call succeeds during startup. This ensures all entities refresh their availability and state from the coordinator's cache right away, moving them from the "restored" state to their correct (available) state without waiting for a push event.

---

## Version 1.15.5 - 2025-11-10

### 🐛 Bug Fixes

#### Fix Missing Entities for Weather Sensors and Other Devices - Issue #71

**Fixed: Entities Disappearing After Updates (HmIP-SWO-PR Weather Sensor)**

Weather sensor entities (HmIP-SWO-PR) and potentially other devices were showing as "unavailable" or missing after HCU updates.

**Root Cause**

The base entity's availability check included `if not self._channel`, which evaluates to `True` when channel data is an empty dict `{}`. This was introduced in commit 2d137f86 (Oct 17, 2025) as part of "Improved Entity Availability" changes.

The problem:
- When `self._channel` returns `{}` (empty dict), Python evaluates `not {}` as `True`
- This caused entities to become unavailable even though devices were reachable
- Many channels (weather sensors, sirens, etc.) have sparse data or are temporarily omitted from HCU updates
- This is normal HCU behavior - channels don't need all state fields in every update

**What Was Fixed**

- **Removed faulty check**: Removed `not self._channel` from base `HcuBaseEntity.available` property
- **Robust availability logic**: Availability now based solely on:
  - Client connection status
  - Device data presence (not channel data)
  - Device reachability (permanentlyReachable flag or maintenance channel status)
- **Updated siren override**: Simplified siren's `available` override to focus on diagnostic logging
- **Documentation**: Added detailed comments explaining why channel data check is intentionally omitted

**Impact**
- ✅ Weather sensor entities (HmIP-SWO-PR) remain available with sparse channel data
- ✅ All entities more resilient to temporary channel data omissions from HCU updates
- ✅ Fixes the same root cause that affected sirens in issue #82
- ✅ No more entities disappearing after integration updates

#### Add Missing Weather Sensor Entities - Issue #22

**Fixed: Rain Counter and Sunshine Duration Sensors Not Created (HmIP-SWO-PL Weather Sensor Plus)**

Weather sensor Plus devices (HmIP-SWO-PL) were missing entities for rain counters and sunshine duration, causing these sensors to show as "unavailable" with "restored: true" in diagnostics.

**Root Cause**

Feature mappings were missing from `const.py` for the following weather sensor fields:
- `totalRainCounter` - Total accumulated rainfall
- `todayRainCounter` - Today's rainfall
- `yesterdayRainCounter` - Yesterday's rainfall
- `totalSunshineDuration` - Total sunshine duration
- `todaySunshineDuration` - Today's sunshine duration
- `yesterdaySunshineDuration` - Yesterday's sunshine duration

Without these mappings, the discovery logic skipped creating entities for these features even though the data was present in the HCU API.

**What Was Fixed**

- **Added rain counter sensors**: All three rain counter features now properly create precipitation sensors
  - Uses `UnitOfPrecipitationDepth.MILLIMETERS` with appropriate device class
  - `totalRainCounter` uses `TOTAL_INCREASING` state class (cumulative total)
  - `todayRainCounter` and `yesterdayRainCounter` use `TOTAL` state class (daily measurements)
- **Added sunshine duration sensors**: All three sunshine duration features now properly create duration sensors
  - Uses `UnitOfTime.MINUTES` with duration device class
  - Proper state classes for total, today, and yesterday measurements
- **Proper icons**: Added weather-appropriate icons (weather-pouring, weather-rainy, weather-sunny, etc.)

**Impact**
- ✅ HmIP-SWO-PL devices now expose all 6 additional weather sensors
- ✅ Rain counter sensors properly track daily and total precipitation
- ✅ Sunshine duration sensors track daily and total sun exposure
- ✅ Entities will be auto-discovered on next integration reload
- ✅ Previously "unavailable" entities will become functional again

---

## Version 1.15.4 - 2025-11-10

This release includes critical bug fixes for siren entities, climate ECO mode, button events, and temperature sensors.

### 🚨 Critical Siren Fix (HmIP-ASIR2) - Issue #82, PR #95

**Fixed: Siren Entity Incorrectly Showing as Unavailable**

HmIP-ASIR2 siren entities were showing as "unavailable" in Home Assistant despite devices being reachable and functioning normally.

#### Root Cause
The base entity's availability check included `if not self._channel`, which evaluates to `True` when channel data is an empty dict `{}`. Since empty dicts are falsy in Python, this caused false unavailability.

ALARM_SIREN_CHANNEL behaves differently from other channel types:
- Often has minimal/sparse data (only metadata fields like `functionalChannelType`, `groups`, `channelRole`)
- May be omitted entirely from some HCU state updates
- Doesn't require state fields when siren is inactive (no `acousticAlarmActive` field present)

#### What Was Fixed
- **Override `available` property**: Removed faulty `not self._channel` check that caused false unavailability
- **Device reachability**: Availability now based solely on device reachability (`permanentlyReachable` flag or maintenance channel status)
- **State synchronization fix**: Critical bug where siren remained stuck in "on" state when `acousticAlarmActive` field disappeared from updates
- **Diagnostic logging**: Added comprehensive logging to troubleshoot availability issues
- **Code quality**: Replaced magic strings with constants (`CHANNEL_TYPE_ALARM_SIREN`, `HMIP_CHANNEL_KEY_ACOUSTIC_ALARM_ACTIVE`)

#### Impact
- ✅ Siren entities remain available as long as device is reachable
- ✅ Empty or missing channel data doesn't affect availability
- ✅ State correctly updates to "off" when `acousticAlarmActive` field is missing
- ✅ No more stuck "on" state issue
- ✅ Reduced log noise during normal sparse updates

### 🌡️ Temperature Sensor Fix (HmIP-STE2-PCB) - Issue #28, PR #90

**Fixed: Missing Temperature Values for External Temperature Sensors**

HmIP-STE2-PCB devices now properly report all three temperature values.

#### What Was Fixed
- **Added `TEMPERATURE_SENSOR_2_EXTERNAL_DELTA_CHANNEL`** to channel type mapping
- **Fixed HcuTemperatureSensor class**: Changed from hardcoded field names to dynamic `_feature` attribute access
- **Three temperature sensors now discovered**:
  - `temperatureExternalOne` - First external sensor
  - `temperatureExternalTwo` - Second external sensor
  - `temperatureExternalDelta` - Temperature difference between sensors

#### Root Cause
The original implementation hardcoded specific temperature field names, causing external sensors to return no values. The sensor class now dynamically accesses the correct temperature field for each entity.

### 🌡️ Climate ECO Mode Fix - PR #92

**Fixed: Climate Preset Mode Not Updating for ECO Modes**

Climate entities now correctly show "ECO" preset mode when ECO mode is activated globally.

#### What Was Fixed
- **Switched to INDOOR_CLIMATE functional group**: Fixed incorrect functional group lookup (was checking `HEATING` instead of `INDOOR_CLIMATE`)
- **Support for PERIOD absence type**: Extended ECO mode recognition to include both `PERMANENT` and `PERIOD` absence types
- **Added `ecoAllowed` validation**: ECO mode only activates when room permits it (thermostats can, underfloor heating cannot)
- **Added absence type constants**: Introduced `ABSENCE_TYPE_PERIOD` and `ABSENCE_TYPE_PERMANENT` to replace magic strings

#### Impact
- ✅ Rooms with thermostats correctly display "ECO" preset when global ECO mode is active
- ✅ Rooms with underfloor heating remain in "Standard" mode (as they cannot use ECO)
- ✅ Preset mode attribute updates properly in Home Assistant UI

### 🔘 Button Event Fix (HmIP-BSL) - Issues #91, #81, PR #93

**Fixed: HmIP-BSL Button Events Not Firing**

Button presses on HmIP-BSL switch actuators now properly trigger `hcu_integration_event` events for automations.

#### Root Cause
The integration incorrectly assumed HmIP-BSL devices used `KEY_CHANNEL` for buttons. In reality, these devices use `SWITCH_CHANNEL` with `DOUBLE_INPUT_SWITCH` configuration. The event extraction method also only processed `DEVICE_CHANGED` events, but HmIP-BSL sends `DEVICE_CHANNEL_EVENT` type events for button presses.

#### What Was Fixed
- **Corrected channel type detection**: Properly handle `SWITCH_CHANNEL` with dual input configuration
- **Fixed event type handling**: Process both `DEVICE_CHANGED` and `DEVICE_CHANNEL_EVENT` events
- **Button events now fire** for all press types: SHORT, LONG, LONG_START, LONG_STOP

#### Device Structure
HmIP-BSL (BRAND_SWITCH_NOTIFICATION_LIGHT) contains:
- Channel 0: Device base configuration
- Channel 1: Switch channel with dual input (physical buttons)
- Channels 2-3: Notification light channels (button backlights)

### 💡 Optical Signal Behavior Support (HmIP-BSL) - Issue #81, PR #93

**Added: Visual Effect Support for HmIP-BSL Notification Lights**

Notification light channels on HmIP-BSL devices now support configurable visual effects beyond simple on/off.

#### New Visual Effects
- **OFF** – No light
- **ON** – Steady illumination
- **BLINKING_MIDDLE** – Medium-speed blinking effect
- **FLASH_MIDDLE** – Medium-speed flash effect
- **BILLOWING_MIDDLE** – Medium-speed pulsing/breathing effect

#### Usage
Set visual effects independently or combine with color and brightness:
```yaml
service: light.turn_on
target:
  entity_id: light.bsl_switch_backlight
data:
  effect: "BLINKING_MIDDLE"
  hs_color: [0, 100]  # Red
  brightness: 255
```

#### Technical Implementation
- Added `opticalSignalBehaviour` field support in HcuNotificationLight
- Immutable `HMIP_OPTICAL_SIGNAL_BEHAVIOURS` constant with all available effects
- Effect list exposed via `effect_list` attribute for Home Assistant UI

---

## Version 1.15.0 - 2025-11-09

### 🪟 Window Sensor State Enhancement (HmIP-SRH)

**Add Dedicated Window State Sensor (GitHub Issue #48)**

The v1.10.0 fix for window state was incomplete - it only exposed the state as an attribute on a binary sensor. This release adds a proper text sensor that shows the actual window state.

#### What Changed
- **New Sensor Entity**: "Window State" sensor now displays "Open", "Tilted", or "Closed" as its main state value
- **Binary Sensor Kept**: The existing binary sensor (on/off) remains for compatibility
- **No More Hidden Attributes**: Users can now see the window state directly without checking attributes

#### Why This Matters
- **v1.10.0 limitation**: Window state (OPEN/TILTED/CLOSED) was only visible as an attribute on the binary sensor
- **Binary sensors** can only show on/off in their main state, making the tilted state invisible in the UI
- **User experience**: The new text sensor makes the state immediately visible in dashboards and automations

#### Usage
Both entities will now appear for HmIP-SRH devices:
- **Binary Sensor**: "Window" - Shows on (open or tilted) / off (closed)
- **Text Sensor**: "Window State" - Shows Open / Tilted / Closed

Use the text sensor in automations that need to distinguish between open and tilted states:
```yaml
trigger:
  - platform: state
    entity_id: sensor.bedroom_window_window_state
    to: "Tilted"
```

### 🔘 Switch Actuator Enhancements (HmIP-BSL)

**Fix Button Event Detection (GitHub Issue #67)**

Button presses on HmIP-BSL switch actuators now properly generate `hcu_integration_event` events.

#### What Was Fixed
- Added `KEY_CHANNEL` to `EVENT_CHANNEL_TYPES`
- BSL button inputs (channels 1-2) now trigger events for automations
- Supports all button press types: SHORT, LONG, LONG_START, LONG_STOP

#### Usage
Button events now work as documented:
```yaml
trigger:
  - platform: event
    event_type: hcu_integration_event
    event_data:
      device_id: "YOUR_BSL_DEVICE_ID"
      channel: 1
      type: "KEY_PRESS_SHORT"
```

**Add Full Color Support for Backlight (GitHub Issue #68)**

The illuminated backlight on HmIP-BSL switches now supports all 7 colors instead of just white.

#### Supported Colors
- **White** (default)
- **Blue**
- **Green**
- **Turquoise** (Light Blue)
- **Red**
- **Violet** (Purple)
- **Yellow**

#### How It Works
- HcuLight entities now detect and handle `simpleRGBColorState`
- Automatic color mapping from HS color picker to closest BSL color
- Uses same RGB system as HmIP-MP3P notification lights

#### Usage
Set backlight color from UI or automation:
```yaml
service: light.turn_on
target:
  entity_id: light.bsl_switch_backlight
data:
  hs_color: [240, 100]  # Blue
```

**Technical Implementation:**
- Added `_has_simple_rgb` detection in HcuLight.__init__
- Enhanced `hs_color` property to read `simpleRGBColorState`
- Added `_hs_to_simple_rgb()` color conversion method
- Modified `async_turn_on()` to use `/hmip/device/control/setRgbDimLevel` API for RGB devices

### 🔊 Siren Enhancements (HmIP-ASIR2)

**Implement Tone and Duration Support for Alarm Sirens (GitHub Issue #73)**

The HMIP-ASIR2 and compatible siren devices now properly support acoustic signal selection and duration control.

#### New Siren Features
- **Tone Selection** - Choose from 18 different acoustic signals:
  - Frequency patterns (rising, falling, alternating, etc.)
  - Status tones (battery, armed, event, error)
  - Customizable alert sounds
- **Duration Control** - Set alarm duration in seconds (default: 10s)
- **Full Home Assistant Siren Integration** - Proper `siren.turn_on` service support with tone and duration parameters

#### Usage Example
```yaml
service: siren.turn_on
target:
  entity_id: siren.alarm_siren
data:
  tone: "FREQUENCY_RISING"
  duration: 30
```

**Technical Details:**
- Added `HMIP_SIREN_TONES` constant with 18 available tones
- Updated siren entity to support `SirenEntityFeature.TONES` and `SirenEntityFeature.DURATION`
- Switched from switch API to sound file API for proper siren control
- Default tone: `FREQUENCY_RISING`, default duration: 10 seconds

### 🪟 Cover Device Support (HmIP-HDM1)

**Add Support for HunterDouglas Blind Devices (GitHub Issue #64)**

Added channel mapping for HmIP-HDM1 (HunterDouglas) roller blinds to properly expose cover entities.

#### Changes
- Added `BRAND_BLIND_CHANNEL` mapping for HunterDouglas and third-party blind devices
- Ensures HDM1 devices appear as controllable covers in Home Assistant

**Note:** This fix is based on device type analysis. If your HDM1 device still doesn't appear, please provide diagnostics via GitHub issue #64.

---

## Version 1.14.0 - 2025-11-09

### 🔒 Door Lock Enhancements (HmIP-DLD)

**Complete Implementation of Lock State Properties (GitHub Issue #30, PR #75)**

This release significantly enhances the door lock integration by implementing missing state properties and diagnostic capabilities that were previously claimed but not implemented.

#### New Lock State Properties
- **`is_locking`** - Returns `True` when lock motor is actively locking
- **`is_unlocking`** - Returns `True` when lock motor is actively unlocking
- **`is_jammed`** - Returns `True` when lock mechanism is jammed
- **`is_opening`** - Returns `True` when lock is opening the latch

These properties enable:
- Real-time lock operation status in Home Assistant UI
- Automation triggers based on lock state (e.g., notify if jammed)
- Better visual feedback during lock/unlock operations

#### Enhanced Diagnostic Attributes

New state attributes for troubleshooting:
- **`motor_state`** - Current motor status ("STOPPED", "LOCKING", "UNLOCKING", "OPENING", "JAMMED")
- **`lock_jammed`** - Boolean jam detection from device channel 0
- **`auto_relock_enabled`** - Whether auto-relock is configured
- **`auto_relock_delay`** - Auto-relock delay in seconds
- **`has_access_authorization`** - Whether plugin has any access authorization
- **`authorized_access_channels`** - List of authorized access profile channels

#### Access Control Diagnostics & Error Messages

**New Permission Error Detection:**
- Detects `ACCESS_DENIED` and `INVALID_REQUEST` errors
- Provides step-by-step instructions for fixing access control issues
- Documents known HCU limitation where plugin user appears grayed out in HomematicIP app
- Helps users diagnose authorization problems via state attributes

**Improved Error Messages:**
- Clear guidance for PIN configuration issues
- Detailed instructions for access profile setup
- Explanation of HCU firmware limitations
- Links to documentation

#### Technical Improvements

**Accurate State Reporting:**
- Fixed critical logic error where properties returned `None` for known states instead of `False`
- `None` now correctly means "state unknown" (device offline/data missing)
- `False` correctly means "we know it's not in this state"
- `True` correctly means "we know it is in this state"
- Improves UI rendering and automation reliability

**Implementation Based on Real Device Data:**
- Refined using actual HmIP-DLD diagnostic data (firmware 1.4.12)
- Removed speculative field checks (`activityState`, `errorJammed`, `sabotage`) that don't exist on HmIP-DLD
- Uses correct field names: `lockJammed` on channel 0, `motorState` and `lockState` on channel 1
- Verified against `IOptionalFeatureDeviceErrorLockJammed` supported feature

**Code Quality:**
- Refactored for maintainability (reduced code duplication)
- Dictionary comprehensions for cleaner attribute assignment
- Proper `None` vs `False` semantics throughout
- Clear inline documentation

#### Known Limitations

**HCU Access Control Issue (Issue #30):**
The HomematicIP app may show the "Home Assistant Integration" plugin user as grayed out or expired, preventing assignment to access profiles. This is a known HCU firmware limitation, not an integration bug. The integration now:
- Detects this situation and provides helpful error messages
- Exposes `has_access_authorization` attribute for easy diagnosis
- Explains the issue and workarounds in logs

Users experiencing access control issues should:
1. Check the `has_access_authorization` state attribute
2. Follow error message instructions for access profile setup
3. Monitor for HCU firmware updates that may fix this limitation

#### References
- GitHub Issue #30 - PIN and access control configuration
- PR #75 - Complete door lock implementation
- Diagnostic data from real HmIP-DLD devices (firmware 1.4.12)

---

## Version 1.13.0 - 2025-11-08

### ✨ New Device Support

**HmIP-DRI32 Wired Input Actuator (Issue #31)**
- Added support for HmIP-DRI32 (32-channel digital radio input actuator)
- All 32 input channels now properly discovered
- Button press events fire via `hcu_integration_event`
- Contact state binary sensors created for all channels
- Device disabled by default (input-only device with many channels)

### 🔧 Technical Improvements

**Platform Override Infrastructure (Issue #38 - Partial)**
- Added `CONF_PLATFORM_OVERRIDES` configuration constant
- Lays groundwork for future light/switch toggle feature
- Full UI implementation deferred to future release

---

## Version 1.12.1 - 2025-11-08

### 🐛 Bug Fixes

**Duplicate Group Entity Names**
- Fixed issue where group entity names were displayed twice (e.g., "Wohnzimmer Wohnzimmer")
- Affected heating groups (HcuClimate), cover groups (HcuCoverGroup), and switching/light groups
- Root cause: Missing `_attr_has_entity_name = False` flag caused Home Assistant to combine device name with entity name
- Users will see correct single names after restarting Home Assistant

**Auto-Created Meta Groups**
- Integration now skips auto-created meta groups for SWITCHING and LIGHT types
- These groups are automatically created by HCU for rooms and were causing unexpected/redundant entities
- User-created functional groups (without `metaGroupId`) are still discovered and created
- Significantly reduces entity clutter from unwanted auto-generated groups

---

## Version 1.12.0 - 2025-11-08

### ✨ Enhancements

**SWITCHING and LIGHT Group Entity Support (Issue #44)**
- Added support for SWITCHING group entities that control multiple switches together
- Added support for LIGHT group entities that control multiple lights together
- Achieves feature parity with the official Homematic IP cloud integration for these group types
- Groups are automatically discovered from HCU configuration and appear as switch/light entities in Home Assistant
- Example: A "Living Room Lights" group can now control all living room lights with a single on/off toggle
- Groups use the `/hmip/group/switching/setState` API endpoint for synchronized control

### 🔧 Technical Improvements

**Clean Architecture for Group Entities**
- Created `HcuSwitchingGroupBase` base class to eliminate code duplication between switch and light groups
- Implemented `SwitchingGroupMixin` for shared state management logic (optimistic updates, error handling)
- Optimistic state updates provide instant UI feedback before API confirmation
- Robust error handling with automatic state rollback if API calls fail
- Dictionary-based discovery mapping in `discovery.py` for scalable group type handling
- Consistent type hints across all group entity classes (`dict[str, Any]`)
- Removed unused group entity mappings from `class_module_map` for clearer discovery flow

**Code Quality**
- Reduced code duplication by ~50 lines through base class consolidation
- Direct attribute access instead of `getattr()` for improved code clarity
- Consistent entity naming pattern across all group types

---

## Version 1.11.0 - 2025-11-07

### 🐛 Bug Fixes

**HCU Device Registration in Multi-Access-Point Setups (Issue #42)**
- Fixed critical issue where the actual HCU device was missing from device registry in setups with multiple access points (HCU + HAP + DRAP)
- Home-level entities (vacation mode, alarm) are now correctly assigned to the HCU device instead of auxiliary access points
- Updated logic to prioritize actual HCU models (HmIP-HCU-1, HmIP-HCU1-A) when determining the primary device
- HAP and DRAP are now properly recognized as auxiliary access points connected to the main HCU
- Devices that were incorrectly associated with HAP now correctly show as children of the HCU

**Heating Group Auto Mode Preservation (Issue #35)**
- Fixed behavior where manually adjusting temperature switched from AUTO to MANUAL mode permanently
- Temperature adjustments in AUTO mode now create temporary overrides that automatically revert at the next scheduled temperature change
- Matches the original Homematic IP app behavior - users can adjust temperature without disrupting heating schedules
- System automatically resumes scheduled operation at the next programmed time
- Manual temperature adjustments in AUTO mode no longer force the system into MANUAL mode unless explicitly set to HEAT

**Alarm Siren Device Classification (Issue #50)**
- HmIP-ASIR2 alarm siren now properly classified as siren entity instead of switch
- Users can now use `siren.turn_on` and `siren.turn_off` services
- Added new siren platform with proper entity features
- Created `HcuSiren` class for alarm siren devices

### ✨ Enhancements

**Door Opener Button for HmIP-FDC (Issue #41)**
- Added button entity to trigger door opener on HmIP-FDC (Full Flush Door Controller)
- Creates "Open Door" button that sends 1-second pulse to open door
- Provides the primary functionality that was missing from this device
- Matches functionality available in the Homematic IP app

**HmIP-RC8 Button Events (Issue #33)**
- Confirmed HmIP-RC8 button events are working correctly (supported since v1.8.1)
- `SINGLE_KEY_CHANNEL` is included in event handling
- Added documentation for proper automation configuration (channel numbers should not be quoted)

### 🔧 Technical Improvements

- Added Platform.SIREN to platforms list
- Updated HCU_MODEL_TYPES to correctly identify actual HCU devices (removed HmIP-HAP as it's an auxiliary access point)
- Enhanced device identification logic with proper fallback hierarchy
- Refactored turn_on/turn_off methods to eliminate code duplication (DRY principle)
- Added deterministic sorting for consistent primary HCU selection across restarts

---

## Version 1.10.0 - 2025-11-07

### 🐛 Bug Fixes

**Window Sensor State Attribute (Issue #48)**
- HmIP-SRH window sensors now expose the actual window state ("OPEN", "TILTED", or "CLOSED") as a state attribute
- Users can now distinguish between tilted and fully open windows in automations
- Binary sensor still shows on/off (on for both OPEN and TILTED), but the `window_state` attribute provides the precise state

**Improved Lock PIN Error Messages (Issue #30)**
- Door lock PIN configuration errors now include detailed step-by-step instructions
- Error messages point directly to the configuration location in Home Assistant
- Includes link to README documentation for additional help

**Entity Prefix Applied to All Entities (PR #61 Critical Fixes)**
- Fixed critical bug where entity prefix was not applied to main entities on unlabeled channels
- Affected devices like HmIP-FROLL, HmIP-PSM-2, HmIP-BSM now correctly show prefix
- Added fallback logic to ensure prefix is applied even when labels are missing:
  - Device entities: Falls back to device label → model type → device ID
  - Climate groups: Falls back to group label → group ID
  - Cover groups: Falls back to group label → group ID
- Example: With prefix "House1", device "HmIP-PSM-2" becomes "House1 HmIP-PSM-2"
- Ensures prefix is applied to ALL entities without exception

### ✨ Enhancements

**Entity Name Prefix for Multi-Home Setups (Issue #43)**
- Added optional entity name prefix during integration setup
- Perfect for users with multiple HCU instances (e.g., multiple houses)
- Prefix is applied to all entity names (e.g., "House1 Living Room")
- Helps avoid naming conflicts and improves organization
- Configured in Settings → Devices & Services → Add Integration → Enter optional prefix

### 🔧 Code Quality Improvements

**Refactored Entity Prefix Logic (PR #61 Feedback)**
- Created `HcuEntityPrefixMixin` to eliminate code duplication across base entity classes
- Added `_apply_prefix()` helper method to centralize prefix application logic
- Consolidated prefix application in `_set_entity_name` method (DRY principle)
- Updated all entity classes to use the helper method (alarm_control_panel, binary_sensor, climate, cover, sensor)
- Removed redundant None check in `_set_entity_name` method
- Moved documentation URL to constant (`DOCS_URL_LOCK_PIN_CONFIG`) for better maintainability
- Improved code clarity and eliminated repetitive prefix logic across 6 files

### 📝 Documentation

**Issue #20 Closure**
- Confirmed that HmIP-WGS and HmIP-WRC6 button event issues were fixed in v1.8.1
- Created comprehensive closure documentation with testing instructions

**Issue #55 Investigation**
- Created diagnostics request for HmIP-BSM energy counter issue
- Requires user diagnostics file to determine root cause

---

## Version 1.9.0 - 2025-11-07

### 🐛 Bug Fixes

**Fixed Entity Naming for Unlabeled Channels (Issue #27)**
- Entities without channel labels now display with proper names instead of showing unique IDs
- Affected devices like HmIP-FROLL, HmIP-PSM-2, HmIP-BSM, and others now show friendly names (e.g., "HmIP-PSM-2" instead of "domain_id_1_on")
- Fixed by correctly setting `has_entity_name=True` when entity name is `None`

### ✨ Enhancements

**Comprehensive API Response Validation**
- Added robust validation for all API responses and WebSocket messages
- System now gracefully handles malformed data, missing fields, and unexpected types
- Enhanced error logging provides specific details for troubleshooting
- Improved stability when HCU returns unexpected data structures

**Enhanced Code Documentation**
- Improved docstrings throughout the codebase with detailed parameter and return descriptions
- Better inline comments explaining complex logic (button detection, state management)
- Added validation pattern documentation for developers

### 📚 New Developer Documentation

**CONTRIBUTING.md**
- Comprehensive developer guide (650+ lines)
- Detailed code structure explanation for all modules
- Testing guidelines and coverage goals (80% minimum, 90% target)
- Pull request process and coding standards
- Step-by-step guides for common tasks (adding devices, services)
- API response validation patterns and best practices
- Debugging tips and troubleshooting workflow

### 🧪 Testing

**Phase 3: Comprehensive Test Suite**
- Added 32+ unit tests covering core infrastructure
- 90%+ test coverage for api.py, coordinator, and entity modules
- Tests for all critical paths including edge cases
- Validates button detection, state management, and event processing

### 🔧 Technical Improvements

**API Client Enhancements**
- `get_system_state()`: Validates response structure and ensures critical keys exist
- `process_events()`: Type validation and required field checking
- `_handle_incoming_message()`: Message structure validation with specific error logging
- `_handle_device_channel_events()`: Validates complete event data before processing

---

## Version 1.8.1 - 2025-10-26

### 🐛 Critical Bug Fix

**Fixed Button Events for Stateless Devices (HmIP-WGS, HmIP-WRC6, and similar)**

This release fixes a critical bug that prevented button press events from firing for certain wall-mounted switches and remote controls, specifically:
- **HmIP-WGS** (Wall-mounted Glass Switch)
- **HmIP-WRC6** (6-button Wall Remote)
- Other devices with button channels that don't report channel-level timestamps

**What was broken:**
- Button presses on these devices were received via WebSocket but never triggered `hcu_integration_event` events
- Users couldn't create automations for these buttons
- Events monitor showed no activity when buttons were pressed

**What's fixed:**
- Implemented dual-path button detection that works with both timestamp-based and stateless button channels
- Events now fire correctly for all button devices regardless of their timestamp behavior
- Added debug logging to help diagnose button press detection

**Technical Details:**
The fix enhances the `_handle_event_message` method in the coordinator to:
1. Track which specific channels are present in WebSocket events (not just which devices)
2. Detect button presses via timestamp changes (existing behavior - preserved)
3. Detect button presses via event presence for channels without timestamps (new fallback)
4. Prevent false positives by only firing events for channels actually in the WebSocket message

This change is **backward compatible** and won't affect existing button devices that already work correctly.

**User Action Required:**
If you have HmIP-WGS or HmIP-WRC6 devices (or similar button devices that weren't working), please:
1. Update to version 1.8.1
2. Restart Home Assistant
3. Test your buttons using Developer Tools → Events (listen to `hcu_integration_event`)
4. Refer to the updated README for automation examples

---

## Version 1.8.0 - 2025-10-24

**<-- This feature is still in beta and still has some issues**

### 🐛 Bug Fixes
* **Fixed Unresponsive Switches:** Resolved a critical bug that caused certain switch models (e.g., `HmIP-BSM`, `HmIP-DRSI1`) to become unresponsive to commands from Home Assistant. The integration now correctly sends the `onLevel` parameter to the API for all switch operations.
* **HmIP-FSI16 Full Channel Support:** Fixed an issue where only the first 8 channels of the `HmIP-FSI16` (16-channel flush-mount switch actuator) were created. All 16 switch entities are now correctly discovered and functional.
* **HmIP-ESI Energy Meter Support:** Added comprehensive support for all features of the `HmIP-ESI` (Energy Meter and Sensor Interface). New sensors are now created for:
  * Energy Counter T1 (Low Tariff)
  * Energy Counter T2 (High Tariff)
  * Power Production (Current Grid Feed-in)
  * Energy Production (Total Grid Feed-in)
* **HmIP-SLO Light Sensor:** The `illumination` sensor for the `HmIP-SLO` (Light Sensor Outdoor) is now correctly discovered and created.
* **Alarm Control Panel Syntax Error:** Fixed a syntax error in `alarm_control_panel.py` that could prevent the alarm panel from arming correctly.
* **Duplicate Siren Entities:** Removed a redundant mapping for `acousticAlarmActive` that was causing duplicate siren switch entities to be created for some devices.

### ✨ Improvements
* **Modernized Stateless Button Handling:** Refactored how stateless buttons (e.g., wall switches like `HmIP-BRC2`, remote controls like `HmIP-KRC4`) are handled. These devices no longer create button entities and instead fire `hcu_integration_event` on the Home Assistant event bus, which is the standard and more flexible way to handle stateless device triggers in automations. See the README for automation examples.
* **Instant UI Updates for Absence Modes:** Implemented proactive state synchronization for Vacation and Eco modes. When you activate an absence mode from Home Assistant, related entities (such as `binary_sensor.vacation_mode`) now update instantly, matching the behavior of the official Homematic IP app for a more responsive user experience.
* **Enhanced Device Compatibility:** Added numerous new device types and channel type definitions to improve device mapping accuracy and ensure better support for future Homematic IP devices.

---

## Version 1.6.1 - 2025-10-20

### 🚀 New Device Support
* Added support for `HmIP-FSI16` (`FULL_FLUSH_SWITCH_16`), enabling all 16 switch channels.
* Added support for the `HmIP-WGS` (Wall-mounted Glass Switch), creating switch entities for its channels.
* Added support for `HmIP-BS2` (`BRAND_SWITCH_2`), ensuring it is correctly identified as a switch.
* The backlight of the `HmIP-WGS` is now properly discovered and created as a light entity, allowing for brightness control.

### 🐛 Bug Fixes
* **Fixed Unresponsive Switches:** Corrected a bug that caused certain switch models, particularly the `HmIP-BSM`, to become unresponsive to commands from Home Assistant. The API payload now includes the `onLevel` parameter for broader compatibility.

### ✨ Improvements
* **Optimistic State for Switches:** All switch entities now use optimistic state updates. This provides instant feedback in the Home Assistant UI when a switch is toggled, improving the user experience.
* **Robust Switch Error Handling:** Added `try...except` blocks to switch turn-on/off actions. If a command fails, an error is logged, and the entity's state reverts, preventing it from getting stuck in an incorrect state.

---

## Version 1.5.0 - 2025-10-15

### ✨ Improvements
- **Robust Service Handling:** Service calls (like play_sound and activate_party_mode) have been refactored to call entity methods directly instead of parsing entity IDs. This makes the implementation more robust and less prone to breaking with future changes.
- **Idiomatic Button Events:** Stateless physical buttons (like wall switches) no longer create a confusing button entity in the UI. Instead, they now fire a hcu_integration_event on the Home Assistant event bus, which is the standard and more flexible way to handle stateless device triggers in automations.
- **Smarter Climate Entity:** The climate card will now correctly display temperature and humidity readings from radiator thermostats (HmIP-eTRV) if a dedicated wall thermostat is not present in the room.
- **Smoother Climate Control:** The logic for changing HVAC modes has been completely overhauled to provide an instant, optimistic UI update. This eliminates the "jumpy" or delayed feeling when switching between Auto, Heat, and Off.
- **Dynamic Climate Presets:** The climate entity now dynamically discovers and displays heating profiles from the HCU as presets, allowing users to switch between their custom heating schedules directly from Home Assistant.
- **Improved Entity Availability:** The core logic for determining if an entity is available has been hardened. Entities will now more reliably report as unavailable if the connection to the HCU is lost or if the device data is temporarily missing from the API payload, fixing issues for devices like the HmIP-SWO-PR Weather Sensor and various switch models.
- **Enhanced Lock State:** The lock entity now reports jammed, locking, and unlocking states for better real-time feedback.<|MERGE_RESOLUTION|>--- conflicted
+++ resolved
@@ -4,7 +4,6 @@
 
 ---
 
-<<<<<<< HEAD
 ## 1.19.0 - 2025-12-15
 
 ### ✨ New Features
@@ -32,7 +31,6 @@
 - Improved logic for removing devices when their OEM is disabled in options.
 - Device removal now works reliably even if the HCU is temporarily unreachable, using robust fallback identification.
 - Refactored internal logic for cleaner code and better maintainability.
-=======
 ## 1.18.7 - 2025-12-13
 
 ### 🐛 Bug Fixes
@@ -86,7 +84,6 @@
 - ✅ Correct `device_class` icons and behaviors in Home Assistant UI.
 - ✅ More accurate position feedback.
 - ✅ Enhanced error handling and stability.
->>>>>>> 4f31661d
 
 ---
 
