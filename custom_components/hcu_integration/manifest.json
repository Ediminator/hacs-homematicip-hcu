{
  "domain": "hcu_integration",
  "name": "Homematic IP Local (HCU)",
  "config_flow": true,
  "documentation": "https://github.com/Ediminator/hacs-homematicip-hcu",
  "integration_type": "hub",
  "iot_class": "local_push",
  "quality_scale": "silver",
  "codeowners": ["@Ediminator"],
  "requirements": ["aiohttp>=3.0.0"],
<<<<<<< HEAD
  "version": "1.17.0",
=======
  "version": "1.16.1",
>>>>>>> b6feff90
  "dependencies": [],
  "reconfigure": true,
  "platforms": [
    "alarm_control_panel",
    "binary_sensor",
    "button",
    "climate",
    "cover",
    "event",
    "light",
    "lock",
    "sensor",
    "siren",
    "switch"
  ],
  "diagnostics": true
}<|MERGE_RESOLUTION|>--- conflicted
+++ resolved
@@ -8,11 +8,7 @@
   "quality_scale": "silver",
   "codeowners": ["@Ediminator"],
   "requirements": ["aiohttp>=3.0.0"],
-<<<<<<< HEAD
-  "version": "1.17.0",
-=======
-  "version": "1.16.1",
->>>>>>> b6feff90
+  "version": "1.16.2",
   "dependencies": [],
   "reconfigure": true,
   "platforms": [
